/***********************************************/
/**
* @file fileSinex.cpp
*
* @brief SINEX file representation.
*
* @author Sebastian Strasser
* @author Torsten Mayer-Guerr
* @date 2017-05-15
*
*/
/***********************************************/

#include <ctype.h>

#include "base/import.h"
#include "base/string.h"
#include "inputOutput/logging.h"
#include "inputOutput/file.h"
#include "inputOutput/system.h"
#include "config/config.h"
#include "fileSinex.h"

/***********************************************/

SinexBlockPtr Sinex::addBlock(const std::string &label)
{
  try
  {
    SinexBlockPtr block = std::make_shared<SinexBlock>();
    block->label = label;
    blocks.push_back(block);
    return block;
  }
  catch(std::exception &e)
  {
    GROOPS_RETHROW(e)
  }
}

/***********************************************/

SinexBlockPtr Sinex::findBlock(const std::string &label)
{
  try
  {
    auto iter = std::find_if(blocks.begin(), blocks.end(), [&](const auto &b) {return b->label == label;});
    if(iter == blocks.end())
      throw(Exception("SINEX block not found: "+label));
    return *iter;
  }
  catch(std::exception &e)
  {
    GROOPS_RETHROW(e)
  }
}

/***********************************************/

std::string Sinex::format(Double value, UInt length, UInt precision)
{
  try
  {
    std::string s = value%("%"+length%"%i"s+"."+precision%"%i"s+"f");
    if(s.size() > length && s.substr(0,3) == "-0.")
      return "-." + s.substr(3, s.size());
    return s;
  }
  catch(std::exception &e)
  {
    GROOPS_RETHROW(e)
  }
}

/***********************************************/

std::string Sinex::time2str(Time time, Bool fourDigitYear)
{
  try
  {
    if(time == Time() || time >= date2time(2500, 1, 1))
      return (fourDigitYear ? "0000" : "00") + ":000:00000"s;

    // round to full second including rollover
    UInt   year, month, day, hour, minute;
    Double second;
    time.date(year, month, day, hour, minute, second);
    time = date2time(year, month, day, hour, minute, std::round(second)+0.1);
    time.date(year, month, day, hour, minute, second);

    std::stringstream ss;
    if(fourDigitYear)
      ss<<year%"%04i"s<<":";
    else
      ss<<(year%100)%"%02i"s<<":";
    ss<<time.dayOfYear()%"%03i"s<<":";
    ss<<std::round(time.mjdMod()*86400)%"%05i"s;
    return ss.str();
  }
  catch(std::exception &e)
  {
    GROOPS_RETHROW(e)
  }
}

/***********************************************/

Time Sinex::str2time(const std::string &line, std::size_t pos, Bool zeroIsMaxTime, Bool fourDigitYear)
{
  try
  {
    UInt posOffset = fourDigitYear ? 2 : 0;
    UInt year = static_cast<UInt>(String::toInt(line.substr(pos+0, 2+posOffset)));
    UInt day  = static_cast<UInt>(String::toInt(line.substr(pos+3+posOffset, 3)));
    UInt sec  = static_cast<UInt>(String::toInt(line.substr(pos+7+posOffset, 5)));
    if((year == 0) && (day == 0) && (sec == 0))
      return zeroIsMaxTime ? date2time(2500, 1, 1) : Time();
    if(!fourDigitYear)
      year += (year <= 50) ? 2000 : 1900;
    return date2time(year,1,1) + mjd2time(day-1.) + seconds2time(static_cast<Double>(sec));
  }
  catch(std::exception &e)
  {
    GROOPS_RETHROW(e)
  }
}

/***********************************************/
/***********************************************/

void writeFileSinex(const FileName &fileName, const Sinex &sinex)
{
  try
  {
    OutFile file(fileName);
    file<<sinex.header<<std::endl;
    file<<"*"<<std::string(79, '-')<<std::endl;
    for(const auto &block : sinex.blocks)
    {
      file<<"+"<<block->label<<std::endl;
      file<<block->ss.str();
      file<<"-"<<block->label<<std::endl;
      file<<"*"<<std::string(79, '-')<<std::endl;
    }
    file<<"%ENDSNX";
  }
  catch(std::exception &e)
  {
    GROOPS_RETHROW(e)
  }
}

/***********************************************/

void readFileSinex(const FileName &fileName, Sinex &sinex)
{
  try
  {
    InFile file(fileName);

    std::string line;
    if(file.peek() == '%')
      std::getline(file, sinex.header);
    else
      logWarning<<"mandatory header in first line (starting with %) is missing"<<Log::endl;

    SinexBlockPtr block;
    while(std::getline(file, line))
    {
      line = String::trimRight(line); // trim from end
      if(line.empty() || (line.at(0) == '*')) // skip comments
        continue;
      else if(line.at(0) == '%')              // %ENDSNX
        break;
      else if(line.at(0) == '+')              // start data block
      {
        if(block)
          throw(Exception("New SINEX block starts unexpectedly: '"+line+"' in block '"+block->label+"'"));
        block = sinex.addBlock(String::trim(line.substr(1)));
      }
      else if(line.at(0) == '-') // end data block
      {
<<<<<<< HEAD
        // Do not close the FILE/COMMENT block in case of comment lines starting incorrectly with "-"
        if(block && (block->label == "FILE/COMMENT") && (block->label != String::trim(line.substr(1))))
=======
        // Do not close the FILE/COMMENT block in case of lines starting with "-"
        if(block->label=="FILE/COMMENT" && String::trim(line.substr(1))!="FILE/COMMENT")
>>>>>>> 3b21fb97
          continue;
        if(!block || (block->label != String::trim(line.substr(1))))
          throw(Exception("SINEX block ends unexpectedly: '"+line+"'"));
        block = nullptr;
      }
      else if(!block || (line.at(0) != ' ')) // unknown line
      {
        if(!block || (block->label != "FILE/COMMENT"))
          logWarning<<"Unknown line identifier: '"<<line<<"'"<<Log::endl;
      }
      else
        block->lines.push_back(String::trimRight(line));
    }
  }
  catch(std::exception &e)
  {
    GROOPS_RETHROW(e)
  }
}

/***********************************************/

template<> Bool readConfig(Config &config, const std::string &name, Sinex &sinex, Config::Appearance mustSet, const std::string &defaultValue, const std::string &annotation)
{
  try
  {
    Time                     timeStart, timeEnd;
    std::string              agencyCode, observationCode, constraintCode, solutionContent;
    std::string              description, output, contact, software, hardware, input;
    std::vector<std::string> comments;
    FileName                 fileNameComment;

    if(!readConfigSequence(config, name, mustSet, defaultValue, annotation))
      return FALSE;
    readConfig(config, "agencyCode",       agencyCode,       Config::OPTIONAL, "TUG",    "identify the agency providing the data");
    readConfig(config, "timeStart",        timeStart,        Config::OPTIONAL, "",       "start time of the data");
    readConfig(config, "timeEnd",          timeEnd,          Config::OPTIONAL, "",       "end time of the data ");
    readConfig(config, "observationCode",  observationCode,  Config::OPTIONAL, "C",      "technique used to generate the SINEX solution");
    readConfig(config, "constraintCode",   constraintCode,   Config::OPTIONAL, "2",      "0: tight constraint, 1: siginficant constraint, 2: unconstrained");
    readConfig(config, "solutionContent",  solutionContent,  Config::OPTIONAL, "",       "solution types contained in the SINEX solution (S O E T C A)");
    readConfig(config, "description",      description,      Config::OPTIONAL, "",       "organizitions gathering/alerting the file contents");
    readConfig(config, "contact",          contact,          Config::OPTIONAL, "",       "Address of the relevant contact. e-mail");
    readConfig(config, "output",           output,           Config::OPTIONAL, "",       "Description of the file contents");
    readConfig(config, "input",            input,            Config::OPTIONAL, "",       "Brief description of the input used to generate this solution");
    readConfig(config, "software",         software,         Config::OPTIONAL, "GROOPS", "Software used to generate the file");
    readConfig(config, "hardware",         hardware,         Config::OPTIONAL, "",       "Computer hardware on which above software was run");
    readConfig(config, "inputfileComment", fileNameComment,  Config::OPTIONAL, "",       "comments in the comment block from a file (truncated at 80 characters)");
    readConfig(config, "comment",          comments,         Config::OPTIONAL, "",       "comments in the comment block");
    endSequence(config);
    if(isCreateSchema(config))
      return TRUE;

    // header line
    std::stringstream ss;
    ss<<"%=SNX 2.02 "<<Sinex::resize(agencyCode.substr(0,3),3)<<" "<<Sinex::time2str(System::now())<<" "<<Sinex::resize(agencyCode.substr(0,3),3);
    ss<<" "<<Sinex::time2str(timeStart)<<" "<<Sinex::time2str(timeEnd)<<" "<<Sinex::resize(observationCode.substr(0,1),1)<<" 00000";
    ss<<" "<<Sinex::resize(constraintCode.substr(0,1),1)<<" "<<solutionContent;
    sinex.header = ss.str();

    {
      SinexBlockPtr block = sinex.addBlock("FILE/REFERENCE");
      *block<<"*INFO_TYPE_________ INFO________________________________________________________"<<std::endl;
      if(!description.empty()) *block<<" DESCRIPTION        "<<description<<std::endl;
      if(!output.empty())      *block<<" OUTPUT             "<<output<<std::endl;
      if(!contact.empty())     *block<<" CONTACT            "<<contact<<std::endl;
      if(!software.empty())    *block<<" SOFTWARE           "<<software<<std::endl;
      if(!hardware.empty())    *block<<" HARDWARE           "<<hardware<<std::endl;
      if(!input.empty())       *block<<" INPUT              "<<input<<std::endl;
    }

    // comment block
    if(!fileNameComment.empty() || comments.size())
    {
      SinexBlockPtr block = sinex.addBlock("FILE/COMMENT");
      if(!fileNameComment.empty())
      {
        InFile commentFile(fileNameComment);
        std::string line;
        while(std::getline(commentFile, line))
          *block<<" "<<line<<std::endl;
      }
      for(const auto &line : comments)
        *block<<" "<<line<<std::endl;
    }

    return TRUE;
  }
  catch(std::exception &e)
  {
    GROOPS_RETHROW(e)
  }
}

/***********************************************/<|MERGE_RESOLUTION|>--- conflicted
+++ resolved
@@ -180,13 +180,8 @@
       }
       else if(line.at(0) == '-') // end data block
       {
-<<<<<<< HEAD
         // Do not close the FILE/COMMENT block in case of comment lines starting incorrectly with "-"
         if(block && (block->label == "FILE/COMMENT") && (block->label != String::trim(line.substr(1))))
-=======
-        // Do not close the FILE/COMMENT block in case of lines starting with "-"
-        if(block->label=="FILE/COMMENT" && String::trim(line.substr(1))!="FILE/COMMENT")
->>>>>>> 3b21fb97
           continue;
         if(!block || (block->label != String::trim(line.substr(1))))
           throw(Exception("SINEX block ends unexpectedly: '"+line+"'"));
