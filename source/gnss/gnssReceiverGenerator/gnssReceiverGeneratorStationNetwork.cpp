/***********************************************/
/**
* @file gnssReceiverGeneratorStationNetwork.cpp
*
* @brief GNSS ground station network.
*
* @author Torsten Mayer-Guerr
* @author Sebastian Strasser
* @date 2021-02-25
*
*/
/***********************************************/

#include "base/import.h"
#include "base/string.h"
#include "base/planets.h"
#include "config/config.h"
#include "inputOutput/logging.h"
#include "inputOutput/system.h"
#include "files/fileGnssSignalBias.h"
#include "files/filePlatform.h"
#include "files/fileInstrument.h"
#include "files/fileMatrix.h"
#include "files/fileStringTable.h"
#include "classes/gravityfield/gravityfield.h"
#include "classes/tides/tides.h"
#include "gnss/gnss.h"
#include "gnss/gnssReceiver.h"
#include "gnss/gnssTransmitter.h"
#include "gnss/gnssReceiverGenerator/gnssReceiverGenerator.h"
#include "gnss/gnssReceiverGenerator/gnssReceiverGeneratorStationNetwork.h"

/***********************************************/

GnssReceiverGeneratorStationNetwork::GnssReceiverGeneratorStationNetwork(Config &config)
{
  try
  {
    std::string choice;
    maxStationCount = MAX_UINT;

    readConfig(config, "inputfileStationList",               fileNameStationList,     Config::MUSTSET,  "", "ascii file with station names");
    readConfig(config, "maxStationCount",                    maxStationCount,         Config::OPTIONAL, "", "maximum number of stations to be used");
    readConfig(config, "inputfileStationInfo",               fileNameStationInfo,     Config::MUSTSET,  "{groopsDataDir}/gnss/receiverStation/stationInfo/igs/stationInfo.{station}.xml", "variable {station} available. station metadata (antennas, receivers, ...)");
    readConfig(config, "inputfileAntennaDefinition",         fileNameAntennaDef,      Config::MUSTSET,  "{groopsDataDir}/gnss/receiverStation/antennaDefinition/igs/igs20/antennaDefinition_igs20.dat", "antenna center offsets and variations");
    if(readConfigChoice(config, "noAntennaPatternFound", choice, Config::MUSTSET, "ignoreObservation", "what should happen if no antenna pattern is found for an observation"))
    {
      if(readConfigChoiceElement(config, "ignoreObservation",   choice, "ignore observation if no matching pattern is found"))
        noPatternFoundAction = GnssAntennaDefinition::NoPatternFoundAction::IGNORE_OBSERVATION;
      if(readConfigChoiceElement(config, "useNearestFrequency", choice, "use pattern of nearest frequency if no matching pattern is found"))
        noPatternFoundAction = GnssAntennaDefinition::NoPatternFoundAction::USE_NEAREST_FREQUENCY;
      if(readConfigChoiceElement(config, "throwException",      choice, "throw exception if no matching pattern is found"))
        noPatternFoundAction = GnssAntennaDefinition::NoPatternFoundAction::THROW_EXCEPTION;
      endChoice(config);
    }
    readConfig(config, "inputfileReceiverDefinition",        fileNameReceiverDef,     Config::OPTIONAL, "", "observed signal types");
    readConfig(config, "inputfileAccuracyDefinition",        fileNameAccuracyDef,     Config::MUSTSET,  "{groopsDataDir}/gnss/receiverStation/accuracyDefinition/accuracyDefinition.xml", "elevation and azimuth dependent accuracy");
    readConfig(config, "inputfileStationPosition",           fileNameStationPosition, Config::OPTIONAL, "{groopsDataDir}/gnss/receiverStation/position/igs/igs20/stationPosition.{station}.dat", "variable {station} available.");
    readConfig(config, "inputfileClock",                     fileNameClock,           Config::OPTIONAL, "",     "variable {station} available");
    readConfig(config, "inputfileObservations",              fileNameObs,             Config::OPTIONAL, "gnssReceiver_{loopTime:%D}.{station}.dat", "variable {station} available");
    readConfig(config, "loadingDisplacement",                gravityfield,            Config::DEFAULT,  "",     "loading deformation");
    readConfig(config, "tidalDisplacement",                  tides,                   Config::DEFAULT,  "",     "tidal deformation");
    readConfig(config, "ephemerides",                        ephemerides,             Config::OPTIONAL, "jpl",  "for tidal deformation");
    readConfig(config, "inputfileDeformationLoadLoveNumber", deformationName,         Config::MUSTSET,  "{groopsDataDir}/loading/deformationLoveNumbers_CM_Gegout97.txt", "");
    readConfig(config, "inputfilePotentialLoadLoveNumber",   potentialName,           Config::OPTIONAL, "{groopsDataDir}/loading/loadLoveNumbers_Gegout97.txt", "if full potential is given and not only loading potential");
    readConfig(config, "useType",                            useType,                 Config::OPTIONAL, "",     "only use observations that match any of these patterns");
    readConfig(config, "ignoreType",                         ignoreType,              Config::OPTIONAL, "",     "ignore observations that match any of these patterns");
    readConfig(config, "elevationCutOff",                    elevationCutOff,         Config::DEFAULT,  "5",    "[degree] ignore observations below cutoff");
    readConfig(config, "elevationTrackMinimum",              elevationTrackMinimum,   Config::DEFAULT,  "15",   "[degree] ignore tracks that never exceed minimum elevation");
    readConfig(config, "minObsCountPerTrack",                minObsCountPerTrack,     Config::DEFAULT,  "60",   "tracks with less number of epochs with observations are dropped");
    readConfig(config, "minEstimableEpochsRatio",            minEstimableEpochsRatio, Config::DEFAULT,  "0.75", "[0,1] drop stations with lower ratio of estimable epochs to total epochs");
    if(readConfigSequence(config, "preprocessing", Config::MUSTSET, "", "settings for preprocessing of observations/stations"))
    {
      readConfig(config, "printStatistics",       printInfo,           Config::DEFAULT,  "0",    "print preprocesssing statistics for all receivers");
      readConfig(config, "huber",                 huber,               Config::DEFAULT,  "2.5",  "residuals > huber*sigma0 are downweighted");
      readConfig(config, "huberPower",            huberPower,          Config::DEFAULT,  "1.5",  "residuals > huber: sigma=(e/huber)^huberPower*sigma0");
      readConfig(config, "codeMaxPositionDiff",   codeMaxPosDiff,      Config::DEFAULT,  "100",  "[m] max. allowed position error by PPP code only clock error estimation");
      readConfig(config, "denoisingLambda",       denoisingLambda,     Config::DEFAULT,  "5",    "regularization parameter for total variation denoising used in cylce slip detection");
      readConfig(config, "tecWindowSize",         tecWindowSize,       Config::DEFAULT,  "15",   "(0 = disabled) window size for TEC smoothness evaluation used in cycle slip detection");
      readConfig(config, "tecSigmaFactor",        tecSigmaFactor,      Config::DEFAULT,  "3.5",  "factor applied to moving standard deviation used as threshold in TEC smoothness evaluation during cycle slip detection");
      readConfig(config, "outputfileTrackBefore", fileNameTrackBefore, Config::OPTIONAL, "",     "variables {station}, {prn}, {trackTimeStart}, {trackTimeEnd}, {types}, TEC and MW-like combinations in cycles for each track before cycle slip detection");
      readConfig(config, "outputfileTrackAfter",  fileNameTrackAfter,  Config::OPTIONAL, "",     "variables {station}, {prn}, {trackTimeStart}, {trackTimeEnd}, {types}, TEC and MW-like combinations in cycles for each track after cycle slip detection");
      endSequence(config);
    } // readConfigSequence(preprocessing)
    if(isCreateSchema(config)) return;
  }
  catch(std::exception &e)
  {
    GROOPS_RETHROW(e)
  }
}

/***********************************************/

void GnssReceiverGeneratorStationNetwork::init(std::vector<GnssType> simulationTypes, const std::vector<Time> &times, const Time &timeMargin,
                                               const std::vector<GnssTransmitterPtr> &transmitters, EarthRotationPtr earthRotation,
                                               Parallel::CommunicatorPtr comm, std::vector<GnssReceiverPtr> &receiversAll)
{
  try
  {
    logStatus<<"init station network"<<Log::endl;
    Bool isSimulation = simulationTypes.size();
    if(isSimulation && !fileNameObs.empty())
      logWarningOnce<<"ignoring inputfileObservations"<<Log::endl;

    std::vector<GnssAntennaDefinitionPtr> antennaDefList;
    if(!fileNameAntennaDef.empty())
      readFileGnssAntennaDefinition(fileNameAntennaDef, antennaDefList);

    std::vector<GnssReceiverDefinitionPtr> receiverDefList;
    if(!fileNameReceiverDef.empty())
      readFileGnssReceiverDefinition(fileNameReceiverDef, receiverDefList);

    std::vector<GnssAntennaDefinitionPtr> accuracyDefList;
    if(!fileNameAccuracyDef.empty())
      readFileGnssAntennaDefinition(fileNameAccuracyDef, accuracyDefList);

    std::vector<std::vector<std::string>> stationName;
    readFileStringTable(fileNameStationList, stationName);
    VariableList fileNameVariableList;
    std::vector<std::vector<GnssReceiverPtr>> receiversWithAlternatives(stationName.size());
    for(UInt i=0; i<stationName.size(); i++)
      for(UInt k=0; k<stationName.at(i).size(); k++) // alternatives
      {
        try
        {
          fileNameVariableList.setVariable("station", stationName.at(i).at(k));
<<<<<<< HEAD
          if(!isSimulation && !System::exists(fileNameObs(fileNameVariableList)))
=======
          if(!fileNameObs.empty() && !System::exists(fileNameObs(fileNameVariableList))) {
            logWarningOnce<<"Unable to read observation file <"<<fileNameObs(fileNameVariableList)<<">, disabling receiver "<<stationName.at(i).at(k)<<"."<<Log::endl;
>>>>>>> c3f33be5
            continue;
          };

          Platform platform;
          readFilePlatform(fileNameStationInfo(fileNameVariableList), platform);
          platform.name = stationName.at(i).at(k);
          platform.fillGnssAntennaDefinition(antennaDefList);
          platform.fillGnssReceiverDefinition(receiverDefList);
          platform.fillGnssAccuracyDefinition(accuracyDefList);

          // approximate station position
          if(!fileNameStationPosition.empty())
          {
            try
            {
              Vector3dArc arc = InstrumentFile::read(fileNameStationPosition(fileNameVariableList));
              auto iter = (arc.size() == 1) ? arc.begin() : std::find_if(arc.begin(), arc.end(), [&](const Epoch &e){return e.time.isInInterval(times.front(), times.back());});
              if(iter != arc.end())
                platform.approxPosition = iter->vector3d;
            }
            catch(std::exception &e)
            {
              logWarningOnce<<stationName.at(i).at(k)<<" disabled: "<<e.what()<<Log::endl;
            }
          }

          // test completeness of antennas
          for(const auto &instrument : platform.equipments)
          {
            auto antenna = std::dynamic_pointer_cast<PlatformGnssAntenna>(instrument);
            if(antenna && antenna->timeEnd > times.front() && antenna->timeStart <= times.back() && (!antenna->antennaDef || !antenna->accuracyDef))
              logWarningOnce<<platform.markerName<<"."<<platform.markerNumber<<": No "<<(!antenna->antennaDef ? "antenna" : "accuracy")<<" definition found for "<<antenna->str()<<Log::endl;
          }

          GnssReceiverPtr recv = std::make_shared<GnssReceiver>(FALSE, TRUE, platform, noPatternFoundAction, Vector(times.size(), TRUE), TRUE, 1.);
          receiversWithAlternatives.at(i).push_back(recv);
        }
        catch(std::exception &e)
        {
          logWarningOnce<<stationName.at(i).at(k)<<" disabled: "<<e.what()<<Log::endl;
        }
      }

    // remove empty stations
    receiversWithAlternatives.erase(std::remove_if(receiversWithAlternatives.begin(), receiversWithAlternatives.end(),
                                                   [](auto x) {return !x.size();}), receiversWithAlternatives.end());

    // read observations at single nodes
    // ---------------------------------
    logStatus<<"read observations"<<Log::endl;
    Vector receiverAlternative(receiversWithAlternatives.size());
    Log::Timer timer(receiversWithAlternatives.size());
    for(UInt i=0; i<receiversWithAlternatives.size(); i++)
      if(i%Parallel::size(comm) == Parallel::myRank(comm)) // distribute to nodes
      {
        timer.loopStep(i);
        for(UInt k=0; k<receiversWithAlternatives.at(i).size(); k++) // test alternatives
        {
          try
          {
            fileNameVariableList.setVariable("station", receiversWithAlternatives.at(i).at(k)->name());
            GnssReceiverPtr recv = receiversWithAlternatives.at(i).at(k);
            recv->isMyRank_ = TRUE;

            recv->times = times;
            recv->clk.resize(times.size(), 0);
            recv->pos.resize(times.size(), recv->platform.approxPosition);
            recv->vel.resize(times.size());
            recv->offset.resize(times.size());
            recv->global2local.resize(times.size(), inverse(localNorthEastUp(recv->platform.approxPosition, Ellipsoid())));
            recv->global2antenna.resize(times.size());
            for(UInt idEpoch=0; idEpoch<times.size(); idEpoch++)
            {
              auto antenna = recv->platform.findEquipment<PlatformGnssAntenna>(times.at(idEpoch));
              if(antenna && antenna->antennaDef && antenna->accuracyDef)
              {
                recv->offset.at(idEpoch)         = antenna->position - recv->platform.referencePoint(times.at(idEpoch));
                recv->global2antenna.at(idEpoch) = antenna->local2antennaFrame * recv->global2local.at(idEpoch);
              }
              else
                recv->disable(idEpoch, "missing antenna/accuracy patterns");
            }

            recv->preprocessingInfo("init()");

<<<<<<< HEAD
            auto rotationCrf2Trf = std::bind(&EarthRotation::rotaryMatrix, earthRotation, std::placeholders::_1);
            if(isSimulation)
            {
              recv->simulateZeroObservations(simulationTypes, transmitters, rotationCrf2Trf, elevationCutOff,
                                             useType, ignoreType, GnssObservation::RANGE | GnssObservation::PHASE);
            }
            else
            {
              recv->readObservations(fileNameObs(fileNameVariableList), transmitters, rotationCrf2Trf, timeMargin, elevationCutOff,
                                     useType, ignoreType, GnssObservation::RANGE | GnssObservation::PHASE);
            }

=======
>>>>>>> c3f33be5
            auto enoughEpochs = [&]()
            {
              // count epochs with observations
              UInt countEpochs = 0;
              for(UInt idEpoch=0; idEpoch<times.size(); idEpoch++)
                if(recv->useable(idEpoch))
                  countEpochs++;
              return (countEpochs*recv->observationSampling >= minEstimableEpochsRatio*times.size()*medianSampling(times).seconds());
            };

            if(!fileNameObs.empty())
            {
              auto rotationCrf2Trf = std::bind(&EarthRotation::rotaryMatrix, earthRotation, std::placeholders::_1);
              recv->readObservations(fileNameObs(fileNameVariableList), transmitters, rotationCrf2Trf, timeMargin, elevationCutOff,
                  useType, ignoreType, GnssObservation::RANGE | GnssObservation::PHASE);

              if(!enoughEpochs()) {
                logWarning<<"Not enough valid epochs with observations, disabling receiver "<<receiversWithAlternatives.at(i).at(k)->name()<<Log::endl;
                continue;
              }
            }

            // clock file
            // ----------
            if(!fileNameClock.empty())
            {
              try
              {
                MiscValueArc arc = InstrumentFile::read(fileNameClock(fileNameVariableList));
                UInt idEpoch = 0;
                for(UInt arcEpoch=0; arcEpoch<arc.size(); arcEpoch++)
                {
                  while((idEpoch < recv->times.size()) && (recv->times.at(idEpoch)+timeMargin < arc.at(arcEpoch).time))
                    recv->disable(idEpoch++, "missing clock data in file");
                  if(idEpoch >= recv->times.size())
                    break;
                  if((arc.at(arcEpoch).time+timeMargin < recv->times.at(idEpoch)) || !recv->useable(idEpoch))
                    continue;
                  recv->clk.at(idEpoch++) = arc.at(arcEpoch).value;
                }
                for(; idEpoch<times.size(); idEpoch++)
                  recv->disable(idEpoch, "missing clock data in file");

                recv->preprocessingInfo("readClockFile()");
                if(!fileNameObs.empty() && !enoughEpochs())
                {
                  logWarning<<"Not enough valid epochs in clock file <"<<fileNameClock(fileNameVariableList)<<">, disabling receiver."<<Log::endl;
                  continue;
                }
              }
              catch(std::exception &/*e*/)
              {
                logWarning<<"Unable to read clock file <"<<fileNameClock(fileNameVariableList)<<">, disabling receiver."<<Log::endl;
                continue;
              }
            }

            // found valid station
            receiverAlternative(i) = k+1;
            break;
          }
          catch(std::exception &e)
          {
            logWarning<<receiversWithAlternatives.at(i).at(k)->name()<<" disabled: "<<e.what()<<Log::endl;
          }
        }
      }
    Parallel::barrier(comm);
    timer.loopEnd();
    Parallel::reduceSum(receiverAlternative, 0, comm);
    Parallel::broadCast(receiverAlternative, 0, comm);

    // store valid receivers
    // ---------------------
    for(UInt i=0; i<receiversWithAlternatives.size(); i++)
      if(receiverAlternative(i) > 0)
      {
        receivers.push_back(receiversWithAlternatives.at(i).at(receiverAlternative(i)-1));
        if(receivers.size() >= maxStationCount)
          break;
      }
    receiversAll.insert(receiversAll.end(), receivers.begin(), receivers.end());
    logInfo<<"  "<<receivers.size()<<" of "<<stationName.size()<<" stations used"<<Log::endl;

    // tides & loading
    // ---------------
    logStatus<<"compute tides & loading"<<Log::endl;
    Vector hn, ln;
    if(!deformationName.empty())
    {
      Matrix love;
      readFileMatrix(deformationName, love);
      hn = love.column(0);
      ln = love.column(1);

      // models contain the total mass (loading mass & deformation mass effect)
      if(!potentialName.empty())
      {
        Vector kn;
        readFileMatrix(potentialName, kn);
        for(UInt n=2; n<std::min(kn.rows(), hn.rows()); n++)
          hn(n) /= (1.+kn(n));
        for(UInt n=2; n<std::min(kn.rows(), ln.rows()); n++)
          ln(n) /= (1.+kn(n));
      }
    }

    std::vector<Vector3d> positions;
    for(auto &recv : receivers)
      if(recv->isMyRank())
        positions.push_back(recv->position(0));

    Vector gravity(positions.size()); // normal gravity
    for(UInt i=0; i<gravity.size(); i++)
      gravity(i) = Planets::normalGravity(positions.at(i));

    std::vector<Rotary3d> rotEarth(times.size());
    for(UInt idEpoch=0; idEpoch<times.size(); idEpoch++)
      rotEarth.at(idEpoch) = earthRotation->rotaryMatrix(times.at(idEpoch));

    std::vector<std::vector<Vector3d>> disp(positions.size(), std::vector<Vector3d>(times.size()));
    tides->deformation(times, positions, rotEarth, earthRotation, ephemerides, gravity, hn, ln, disp);
    gravityfield->deformation(times, positions, gravity, hn, ln, disp);
    tides        = nullptr;
    gravityfield = nullptr;

    // add displacements
    UInt idx = 0;
    for(auto &recv : receivers)
      if(recv->isMyRank())
      {
        for(UInt idEpoch=0; idEpoch<times.size(); idEpoch++)
          recv->offset.at(idEpoch) += recv->global2localFrame(idEpoch).transform(disp.at(idx).at(idEpoch));
        idx++;
      }
  }
  catch(std::exception &e)
  {
    GROOPS_RETHROW(e)
  }
}

/***********************************************/

void GnssReceiverGeneratorStationNetwork::preprocessing(Gnss *gnss, Parallel::CommunicatorPtr comm)
{
  try
  {
    logStatus<<"init observations"<<Log::endl;
    VariableList fileNameVariableList;
    Single::forEach(receivers.size(), [&](UInt idRecv)
    {
      Parallel::peek(comm);
      if(receivers.at(idRecv)->isMyRank())
      {
        try
        {
          auto recv = receivers.at(idRecv);
          fileNameVariableList.setVariable("station", recv->name());
          std::vector<Vector3d> posApriori = recv->pos;
          if(fileNameClock.empty())
            recv->pos = recv->estimateInitialClockErrorFromCodeObservations(gnss->transmitters, gnss->funcRotationCrf2Trf, gnss->funcReduceModels, huber, huberPower, FALSE/*estimateKinematicPosition*/);
          // observation equations based on positions from code observations
          GnssReceiver::ObservationEquationList eqn(*recv, gnss->transmitters, gnss->funcRotationCrf2Trf, gnss->funcReduceModels, GnssObservation::RANGE | GnssObservation::PHASE);
          recv->pos = std::move(posApriori); // restore apriori positions

          recv->disableEpochsWithGrossCodeObservationOutliers(eqn, codeMaxPosDiff, 0.5);
          recv->createTracks(gnss->transmitters, minObsCountPerTrack, {GnssType::L5_G});
          recv->writeTracks(fileNameTrackBefore, eqn, {GnssType::L5_G});
          recv->cycleSlipsDetection(eqn, minObsCountPerTrack, denoisingLambda, tecWindowSize, tecSigmaFactor, {GnssType::L5_G});
          recv->removeLowElevationTracks(eqn, elevationTrackMinimum);
          recv->trackOutlierDetection(eqn, {GnssType::L5_G}, huber, huberPower);
          recv->cycleSlipsRepairAtSameFrequency(eqn);
          recv->writeTracks(fileNameTrackAfter, eqn, {GnssType::L5_G});

          // count epochs with observations
          UInt countEpochs = 0;
          for(UInt idEpoch=0; idEpoch<gnss->times.size(); idEpoch++)
            if(recv->useable(idEpoch))
              countEpochs++;
          if(countEpochs*recv->observationSampling < minEstimableEpochsRatio*gnss->times.size()*medianSampling(gnss->times).seconds())
            recv->disable("not enough epochs (< minEstimableEpochsRatio)");
        }
        catch(std::exception &e)
        {
          receivers.at(idRecv)->disable(e.what());
        }
      }
    });

    printPreprocessingInfos("preprocessing statistics after each step", receivers, !printInfo/*disabledOnly*/, comm);
  }
  catch(std::exception &e)
  {
    GROOPS_RETHROW(e)
  }
}

/***********************************************/

void GnssReceiverGeneratorStationNetwork::simulation(NoiseGeneratorPtr noiseClock, NoiseGeneratorPtr noiseObs,
                                                     Gnss *gnss, Parallel::CommunicatorPtr comm)
{
  try
  {
    logStatus<<"simulate observations"<<Log::endl;
    Single::forEach(receivers.size(), [&](UInt idRecv)
    {
      Parallel::peek(comm);
      if(receivers.at(idRecv)->isMyRank())
      {
        try
        {
          receivers.at(idRecv)->simulateObservations(noiseClock, noiseObs, gnss->transmitters,
                                                     gnss->funcRotationCrf2Trf, gnss->funcReduceModels,
                                                     minObsCountPerTrack, elevationTrackMinimum,
                                                     GnssObservation::RANGE | GnssObservation::PHASE);
        }
        catch(std::exception &e)
        {
          receivers.at(idRecv)->disable(e.what());
        }
      }
    });

    printPreprocessingInfos("simulation statistics after each step", receivers, !printInfo/*disabledOnly*/, comm);
  }
  catch(std::exception &e)
  {
    GROOPS_RETHROW(e)
  }
}

/***********************************************/<|MERGE_RESOLUTION|>--- conflicted
+++ resolved
@@ -125,14 +125,11 @@
         try
         {
           fileNameVariableList.setVariable("station", stationName.at(i).at(k));
-<<<<<<< HEAD
-          if(!isSimulation && !System::exists(fileNameObs(fileNameVariableList)))
-=======
-          if(!fileNameObs.empty() && !System::exists(fileNameObs(fileNameVariableList))) {
+          if(!isSimulation && !System::exists(fileNameObs(fileNameVariableList))) 
+          {
             logWarningOnce<<"Unable to read observation file <"<<fileNameObs(fileNameVariableList)<<">, disabling receiver "<<stationName.at(i).at(k)<<"."<<Log::endl;
->>>>>>> c3f33be5
             continue;
-          };
+          }
 
           Platform platform;
           readFilePlatform(fileNameStationInfo(fileNameVariableList), platform);
@@ -216,7 +213,6 @@
 
             recv->preprocessingInfo("init()");
 
-<<<<<<< HEAD
             auto rotationCrf2Trf = std::bind(&EarthRotation::rotaryMatrix, earthRotation, std::placeholders::_1);
             if(isSimulation)
             {
@@ -229,8 +225,6 @@
                                      useType, ignoreType, GnssObservation::RANGE | GnssObservation::PHASE);
             }
 
-=======
->>>>>>> c3f33be5
             auto enoughEpochs = [&]()
             {
               // count epochs with observations
