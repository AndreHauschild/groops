/***********************************************/
/**
* @file gnssReceiverGeneratorStationNetwork.cpp
*
* @brief GNSS ground station network.
*
* @author Torsten Mayer-Guerr
* @author Sebastian Strasser
* @date 2021-02-25
*
*/
/***********************************************/

#include "base/import.h"
#include "base/string.h"
#include "base/planets.h"
#include "config/config.h"
#include "inputOutput/logging.h"
#include "inputOutput/system.h"
#include "files/fileGnssSignalBias.h"
#include "files/filePlatform.h"
#include "files/fileInstrument.h"
#include "files/fileMatrix.h"
#include "files/fileStringTable.h"
#include "classes/gravityfield/gravityfield.h"
#include "classes/tides/tides.h"
#include "gnss/gnss.h"
#include "gnss/gnssReceiver.h"
#include "gnss/gnssTransmitter.h"
#include "gnss/gnssReceiverGenerator/gnssReceiverGenerator.h"
#include "gnss/gnssReceiverGenerator/gnssReceiverGeneratorStationNetwork.h"

/***********************************************/

GnssReceiverGeneratorStationNetwork::GnssReceiverGeneratorStationNetwork(Config &config)
{
  try
  {
    std::string choice;
    maxStationCount = MAX_UINT;

    readConfig(config, "inputfileStationList",               fileNameStationList,     Config::MUSTSET,  "", "ascii file with station names");
    readConfig(config, "maxStationCount",                    maxStationCount,         Config::OPTIONAL, "", "maximum number of stations to be used");
    readConfig(config, "inputfileStationInfo",               fileNameStationInfo,     Config::MUSTSET,  "{groopsDataDir}/gnss/receiverStation/stationInfo/igs/stationInfo.{station}.xml", "variable {station} available. station metadata (antennas, receivers, ...)");
    readConfig(config, "inputfileAntennaDefinition",         fileNameAntennaDef,      Config::MUSTSET,  "{groopsDataDir}/gnss/receiverStation/antennaDefinition/igs/igs20/antennaDefinition_igs20.dat", "antenna center offsets and variations");
    if(readConfigChoice(config, "noAntennaPatternFound", choice, Config::MUSTSET, "ignoreObservation", "what should happen if no antenna pattern is found for an observation"))
    {
      if(readConfigChoiceElement(config, "ignoreObservation",   choice, "ignore observation if no matching pattern is found"))
        noPatternFoundAction = GnssAntennaDefinition::NoPatternFoundAction::IGNORE_OBSERVATION;
      if(readConfigChoiceElement(config, "useNearestFrequency", choice, "use pattern of nearest frequency if no matching pattern is found"))
        noPatternFoundAction = GnssAntennaDefinition::NoPatternFoundAction::USE_NEAREST_FREQUENCY;
      if(readConfigChoiceElement(config, "throwException",      choice, "throw exception if no matching pattern is found"))
        noPatternFoundAction = GnssAntennaDefinition::NoPatternFoundAction::THROW_EXCEPTION;
      endChoice(config);
    }
    readConfig(config, "inputfileReceiverDefinition",        fileNameReceiverDef,     Config::OPTIONAL, "", "observed signal types");
    readConfig(config, "inputfileAccuracyDefinition",        fileNameAccuracyDef,     Config::MUSTSET,  "{groopsDataDir}/gnss/receiverStation/accuracyDefinition/accuracyDefinition.xml", "elevation and azimuth dependent accuracy");
    readConfig(config, "inputfileStationPosition",           fileNameStationPosition, Config::OPTIONAL, "{groopsDataDir}/gnss/receiverStation/position/igs/igs20/stationPosition.{station}.dat", "variable {station} available.");
    readConfig(config, "inputfileClock",                     fileNameClock,           Config::OPTIONAL, "",     "variable {station} available");
    readConfig(config, "inputfileObservations",              fileNameObs,             Config::OPTIONAL, "gnssReceiver_{loopTime:%D}.{station}.dat", "variable {station} available");
    readConfig(config, "loadingDisplacement",                gravityfield,            Config::DEFAULT,  "",     "loading deformation");
    readConfig(config, "tidalDisplacement",                  tides,                   Config::DEFAULT,  "",     "tidal deformation");
    readConfig(config, "ephemerides",                        ephemerides,             Config::OPTIONAL, "jpl",  "for tidal deformation");
    readConfig(config, "inputfileDeformationLoadLoveNumber", deformationName,         Config::MUSTSET,  "{groopsDataDir}/loading/deformationLoveNumbers_CM_Gegout97.txt", "");
    readConfig(config, "inputfilePotentialLoadLoveNumber",   potentialName,           Config::OPTIONAL, "{groopsDataDir}/loading/loadLoveNumbers_Gegout97.txt", "if full potential is given and not only loading potential");
    readConfig(config, "useType",                            useType,                 Config::OPTIONAL, "",     "only use observations that match any of these patterns");
    readConfig(config, "ignoreType",                         ignoreType,              Config::OPTIONAL, "",     "ignore observations that match any of these patterns");
    readConfig(config, "elevationCutOff",                    elevationCutOff,         Config::DEFAULT,  "5",    "[degree] ignore observations below cutoff");
    readConfig(config, "elevationTrackMinimum",              elevationTrackMinimum,   Config::DEFAULT,  "15",   "[degree] ignore tracks that never exceed minimum elevation");
    readConfig(config, "minObsCountPerTrack",                minObsCountPerTrack,     Config::DEFAULT,  "60",   "tracks with less number of epochs with observations are dropped");
    readConfig(config, "minEstimableEpochsRatio",            minEstimableEpochsRatio, Config::DEFAULT,  "0.75", "[0,1] drop stations with lower ratio of estimable epochs to total epochs");
    if(readConfigSequence(config, "preprocessing", Config::MUSTSET, "", "settings for preprocessing of observations/stations"))
    {
      readConfig(config, "printStatistics",       printInfo,           Config::DEFAULT,  "0",    "print preprocesssing statistics for all receivers");
      readConfig(config, "huber",                 huber,               Config::DEFAULT,  "2.5",  "residuals > huber*sigma0 are downweighted");
      readConfig(config, "huberPower",            huberPower,          Config::DEFAULT,  "1.5",  "residuals > huber: sigma=(e/huber)^huberPower*sigma0");
      readConfig(config, "codeMaxPositionDiff",   codeMaxPosDiff,      Config::DEFAULT,  "100",  "[m] max. allowed position error by PPP code only clock error estimation");
      readConfig(config, "denoisingLambda",       denoisingLambda,     Config::DEFAULT,  "5",    "regularization parameter for total variation denoising used in cylce slip detection");
      readConfig(config, "tecWindowSize",         tecWindowSize,       Config::DEFAULT,  "15",   "(0 = disabled) window size for TEC smoothness evaluation used in cycle slip detection");
      readConfig(config, "tecSigmaFactor",        tecSigmaFactor,      Config::DEFAULT,  "3.5",  "factor applied to moving standard deviation used as threshold in TEC smoothness evaluation during cycle slip detection");
      readConfig(config, "outputfileTrackBefore", fileNameTrackBefore, Config::OPTIONAL, "",     "variables {station}, {prn}, {trackTimeStart}, {trackTimeEnd}, {types}, TEC and MW-like combinations in cycles for each track before cycle slip detection");
      readConfig(config, "outputfileTrackAfter",  fileNameTrackAfter,  Config::OPTIONAL, "",     "variables {station}, {prn}, {trackTimeStart}, {trackTimeEnd}, {types}, TEC and MW-like combinations in cycles for each track after cycle slip detection");
      endSequence(config);
    } // readConfigSequence(preprocessing)
    if(isCreateSchema(config)) return;
  }
  catch(std::exception &e)
  {
    GROOPS_RETHROW(e)
  }
}

/***********************************************/

void GnssReceiverGeneratorStationNetwork::init(std::vector<GnssType> simulationTypes, const std::vector<Time> &times, const Time &timeMargin,
                                               const std::vector<GnssTransmitterPtr> &transmitters, EarthRotationPtr earthRotation,
                                               Parallel::CommunicatorPtr comm, std::vector<GnssReceiverPtr> &receiversAll)
{
  try
  {
    logStatus<<"init station network"<<Log::endl;
    Bool isSimulation = simulationTypes.size();
    if(isSimulation && !fileNameObs.empty())
      logWarningOnce<<"ignoring inputfileObservations"<<Log::endl;

    std::vector<GnssAntennaDefinitionPtr> antennaDefList;
    if(!fileNameAntennaDef.empty())
      readFileGnssAntennaDefinition(fileNameAntennaDef, antennaDefList);

    std::vector<GnssReceiverDefinitionPtr> receiverDefList;
    if(!fileNameReceiverDef.empty())
      readFileGnssReceiverDefinition(fileNameReceiverDef, receiverDefList);

    std::vector<GnssAntennaDefinitionPtr> accuracyDefList;
    if(!fileNameAccuracyDef.empty())
      readFileGnssAntennaDefinition(fileNameAccuracyDef, accuracyDefList);

    std::vector<std::vector<std::string>> stationName;
    readFileStringTable(fileNameStationList, stationName);
    VariableList fileNameVariableList;
    std::vector<std::vector<GnssReceiverPtr>> receiversWithAlternatives(stationName.size());
    for(UInt i=0; i<stationName.size(); i++)
      for(UInt k=0; k<stationName.at(i).size(); k++) // alternatives
      {
        try
        {
          fileNameVariableList.setVariable("station", stationName.at(i).at(k));
          if(!isSimulation && !System::exists(fileNameObs(fileNameVariableList)))
            continue;

          Platform platform;
          readFilePlatform(fileNameStationInfo(fileNameVariableList), platform);
          platform.name = stationName.at(i).at(k);
          platform.fillGnssAntennaDefinition(antennaDefList);
          platform.fillGnssReceiverDefinition(receiverDefList);
          platform.fillGnssAccuracyDefinition(accuracyDefList);

          // approximate station position
          if(!fileNameStationPosition.empty())
          {
            try
            {
              Vector3dArc arc = InstrumentFile::read(fileNameStationPosition(fileNameVariableList));
              auto iter = (arc.size() == 1) ? arc.begin() : std::find_if(arc.begin(), arc.end(), [&](const Epoch &e){return e.time.isInInterval(times.front(), times.back());});
              if(iter != arc.end())
                platform.approxPosition = iter->vector3d;
            }
            catch(std::exception &/*e*/)
            {
            }
          }

          // test completeness of antennas
          for(const auto &instrument : platform.equipments)
          {
            auto antenna = std::dynamic_pointer_cast<PlatformGnssAntenna>(instrument);
            if(antenna && antenna->timeEnd > times.front() && antenna->timeStart <= times.back() && (!antenna->antennaDef || !antenna->accuracyDef))
              logWarningOnce<<platform.markerName<<"."<<platform.markerNumber<<": No "<<(!antenna->antennaDef ? "antenna" : "accuracy")<<" definition found for "<<antenna->str()<<Log::endl;
          }

          GnssReceiverPtr recv = std::make_shared<GnssReceiver>(FALSE, TRUE, platform, noPatternFoundAction, Vector(times.size(), TRUE), TRUE, 1.);
          receiversWithAlternatives.at(i).push_back(recv);
        }
        catch(std::exception &e)
        {
          logWarningOnce<<stationName.at(i).at(k)<<" disabled: "<<e.what()<<Log::endl;
        }
      }

    // remove empty stations
    receiversWithAlternatives.erase(std::remove_if(receiversWithAlternatives.begin(), receiversWithAlternatives.end(),
                                                   [](auto x) {return !x.size();}), receiversWithAlternatives.end());

    // read observations at single nodes
    // ---------------------------------
    logStatus<<"read observations"<<Log::endl;
    Vector receiverAlternative(receiversWithAlternatives.size());
    Log::Timer timer(receiversWithAlternatives.size());
    for(UInt i=0; i<receiversWithAlternatives.size(); i++)
      if(i%Parallel::size(comm) == Parallel::myRank(comm)) // distribute to nodes
      {
        timer.loopStep(i);
        for(UInt k=0; k<receiversWithAlternatives.at(i).size(); k++) // test alternatives
        {
          try
          {
            fileNameVariableList.setVariable("station", receiversWithAlternatives.at(i).at(k)->name());
            GnssReceiverPtr recv = receiversWithAlternatives.at(i).at(k);
            recv->isMyRank_ = TRUE;

            recv->times = times;
            recv->clk.resize(times.size(), 0);
            recv->pos.resize(times.size(), recv->platform.approxPosition);
            recv->vel.resize(times.size());
            recv->offset.resize(times.size());
            recv->global2local.resize(times.size(), inverse(localNorthEastUp(recv->platform.approxPosition, Ellipsoid())));
            recv->global2antenna.resize(times.size());
            for(UInt idEpoch=0; idEpoch<times.size(); idEpoch++)
            {
              auto antenna = recv->platform.findEquipment<PlatformGnssAntenna>(times.at(idEpoch));
              if(antenna && antenna->antennaDef && antenna->accuracyDef)
              {
                recv->offset.at(idEpoch)         = antenna->position - recv->platform.referencePoint(times.at(idEpoch));
                recv->global2antenna.at(idEpoch) = antenna->local2antennaFrame * recv->global2local.at(idEpoch);
              }
              else
                recv->disable(idEpoch, "missing antenna/accuracy patterns");
            }

            recv->preprocessingInfo("init()");

<<<<<<< HEAD
            auto rotationCrf2Trf = std::bind(&EarthRotation::rotaryMatrix, earthRotation, std::placeholders::_1);
            if(isSimulation)
            {
              recv->simulateZeroObservations(simulationTypes, transmitters, rotationCrf2Trf, elevationCutOff,
                                             useType, ignoreType, GnssObservation::RANGE | GnssObservation::PHASE);
            }
            else
            {
              recv->readObservations(fileNameObs(fileNameVariableList), transmitters, rotationCrf2Trf, timeMargin, elevationCutOff,
                                     useType, ignoreType, GnssObservation::RANGE | GnssObservation::PHASE);
            }

=======
>>>>>>> e0709ed9
            auto enoughEpochs = [&]()
            {
              // count epochs with observations
              UInt countEpochs = 0;
              for(UInt idEpoch=0; idEpoch<times.size(); idEpoch++)
                if(recv->useable(idEpoch))
                  countEpochs++;
              return (countEpochs*recv->observationSampling >= minEstimableEpochsRatio*times.size()*medianSampling(times).seconds());
            };

            if(!fileNameObs.empty())
            {
              auto rotationCrf2Trf = std::bind(&EarthRotation::rotaryMatrix, earthRotation, std::placeholders::_1);
              recv->readObservations(fileNameObs(fileNameVariableList), transmitters, rotationCrf2Trf, timeMargin, elevationCutOff,
                  useType, ignoreType, GnssObservation::RANGE | GnssObservation::PHASE);

              if(!enoughEpochs()) {
                logWarning<<"Not enough valid epochs with observations, disabling receiver "<<receiversWithAlternatives.at(i).at(k)->name()<<Log::endl;
                continue;
              }
            }

            // clock file
            // ----------
            if(!fileNameClock.empty())
            {
              try
              {
                MiscValueArc arc = InstrumentFile::read(fileNameClock(fileNameVariableList));
                UInt idEpoch = 0;
                for(UInt arcEpoch=0; arcEpoch<arc.size(); arcEpoch++)
                {
                  while((idEpoch < recv->times.size()) && (recv->times.at(idEpoch)+timeMargin < arc.at(arcEpoch).time))
                    recv->disable(idEpoch++, "missing clock data in file");
                  if(idEpoch >= recv->times.size())
                    break;
                  if((arc.at(arcEpoch).time+timeMargin < recv->times.at(idEpoch)) || !recv->useable(idEpoch))
                    continue;
                  recv->clk.at(idEpoch++) = arc.at(arcEpoch).value;
                }
                for(; idEpoch<times.size(); idEpoch++)
                  recv->disable(idEpoch, "missing clock data in file");

                recv->preprocessingInfo("readClockFile()");
                if(!fileNameObs.empty() && !enoughEpochs())
                {
                  logWarning<<"Not enough valid epochs in clock file <"<<fileNameClock(fileNameVariableList)<<">, disabling receiver."<<Log::endl;
                  continue;
                }
              }
              catch(std::exception &/*e*/)
              {
                logWarning<<"Unable to read clock file <"<<fileNameClock(fileNameVariableList)<<">, disabling receiver."<<Log::endl;
                continue;
              }
            }

            // found valid station
            receiverAlternative(i) = k+1;
            break;
          }
          catch(std::exception &e)
          {
            logWarning<<receiversWithAlternatives.at(i).at(k)->name()<<" disabled: "<<e.what()<<Log::endl;
          }
        }
      }
    Parallel::barrier(comm);
    timer.loopEnd();
    Parallel::reduceSum(receiverAlternative, 0, comm);
    Parallel::broadCast(receiverAlternative, 0, comm);

    // store valid receivers
    // ---------------------
    for(UInt i=0; i<receiversWithAlternatives.size(); i++)
      if(receiverAlternative(i) > 0)
      {
        receivers.push_back(receiversWithAlternatives.at(i).at(receiverAlternative(i)-1));
        if(receivers.size() >= maxStationCount)
          break;
      }
    receiversAll.insert(receiversAll.end(), receivers.begin(), receivers.end());
    logInfo<<"  "<<receivers.size()<<" of "<<stationName.size()<<" stations used"<<Log::endl;

    // tides & loading
    // ---------------
    logStatus<<"compute tides & loading"<<Log::endl;
    Vector hn, ln;
    if(!deformationName.empty())
    {
      Matrix love;
      readFileMatrix(deformationName, love);
      hn = love.column(0);
      ln = love.column(1);

      // models contain the total mass (loading mass & deformation mass effect)
      if(!potentialName.empty())
      {
        Vector kn;
        readFileMatrix(potentialName, kn);
        for(UInt n=2; n<std::min(kn.rows(), hn.rows()); n++)
          hn(n) /= (1.+kn(n));
        for(UInt n=2; n<std::min(kn.rows(), ln.rows()); n++)
          ln(n) /= (1.+kn(n));
      }
    }

    std::vector<Vector3d> positions;
    for(auto &recv : receivers)
      if(recv->isMyRank())
        positions.push_back(recv->position(0));

    Vector gravity(positions.size()); // normal gravity
    for(UInt i=0; i<gravity.size(); i++)
      gravity(i) = Planets::normalGravity(positions.at(i));

    std::vector<Rotary3d> rotEarth(times.size());
    for(UInt idEpoch=0; idEpoch<times.size(); idEpoch++)
      rotEarth.at(idEpoch) = earthRotation->rotaryMatrix(times.at(idEpoch));

    std::vector<std::vector<Vector3d>> disp(positions.size(), std::vector<Vector3d>(times.size()));
    tides->deformation(times, positions, rotEarth, earthRotation, ephemerides, gravity, hn, ln, disp);
    gravityfield->deformation(times, positions, gravity, hn, ln, disp);
    tides        = nullptr;
    gravityfield = nullptr;

    // add displacements
    UInt idx = 0;
    for(auto &recv : receivers)
      if(recv->isMyRank())
      {
        for(UInt idEpoch=0; idEpoch<times.size(); idEpoch++)
          recv->offset.at(idEpoch) += recv->global2localFrame(idEpoch).transform(disp.at(idx).at(idEpoch));
        idx++;
      }
  }
  catch(std::exception &e)
  {
    GROOPS_RETHROW(e)
  }
}

/***********************************************/

void GnssReceiverGeneratorStationNetwork::preprocessing(Gnss *gnss, Parallel::CommunicatorPtr comm)
{
  try
  {
    logStatus<<"init observations"<<Log::endl;
    VariableList fileNameVariableList;
    Single::forEach(receivers.size(), [&](UInt idRecv)
    {
      Parallel::peek(comm);
      if(receivers.at(idRecv)->isMyRank())
      {
        try
        {
          auto recv = receivers.at(idRecv);
          fileNameVariableList.setVariable("station", recv->name());
          std::vector<Vector3d> posApriori = recv->pos;
          if(fileNameClock.empty())
            recv->pos = recv->estimateInitialClockErrorFromCodeObservations(gnss->transmitters, gnss->funcRotationCrf2Trf, gnss->funcReduceModels, huber, huberPower, FALSE/*estimateKinematicPosition*/);
          // observation equations based on positions from code observations
          GnssReceiver::ObservationEquationList eqn(*recv, gnss->transmitters, gnss->funcRotationCrf2Trf, gnss->funcReduceModels, GnssObservation::RANGE | GnssObservation::PHASE);
          recv->pos = std::move(posApriori); // restore apriori positions

          recv->disableEpochsWithGrossCodeObservationOutliers(eqn, codeMaxPosDiff, 0.5);
          recv->createTracks(gnss->transmitters, minObsCountPerTrack, {GnssType::L5_G});
          recv->writeTracks(fileNameTrackBefore, eqn, {GnssType::L5_G});
          recv->cycleSlipsDetection(eqn, minObsCountPerTrack, denoisingLambda, tecWindowSize, tecSigmaFactor, {GnssType::L5_G});
          recv->removeLowElevationTracks(eqn, elevationTrackMinimum);
          recv->trackOutlierDetection(eqn, {GnssType::L5_G}, huber, huberPower);
          recv->cycleSlipsRepairAtSameFrequency(eqn);
          recv->writeTracks(fileNameTrackAfter, eqn, {GnssType::L5_G});

          // count epochs with observations
          UInt countEpochs = 0;
          for(UInt idEpoch=0; idEpoch<gnss->times.size(); idEpoch++)
            if(recv->useable(idEpoch))
              countEpochs++;
          if(countEpochs*recv->observationSampling < minEstimableEpochsRatio*gnss->times.size()*medianSampling(gnss->times).seconds())
            recv->disable("not enough epochs (< minEstimableEpochsRatio)");
        }
        catch(std::exception &e)
        {
          receivers.at(idRecv)->disable(e.what());
        }
      }
    });

    printPreprocessingInfos("preprocessing statistics after each step", receivers, !printInfo/*disabledOnly*/, comm);
  }
  catch(std::exception &e)
  {
    GROOPS_RETHROW(e)
  }
}

/***********************************************/

void GnssReceiverGeneratorStationNetwork::simulation(NoiseGeneratorPtr noiseClock, NoiseGeneratorPtr noiseObs,
                                                     Gnss *gnss, Parallel::CommunicatorPtr comm)
{
  try
  {
    logStatus<<"simulate observations"<<Log::endl;
    Single::forEach(receivers.size(), [&](UInt idRecv)
    {
      Parallel::peek(comm);
      if(receivers.at(idRecv)->isMyRank())
      {
        try
        {
          receivers.at(idRecv)->simulateObservations(noiseClock, noiseObs, gnss->transmitters,
                                                     gnss->funcRotationCrf2Trf, gnss->funcReduceModels,
                                                     minObsCountPerTrack, elevationTrackMinimum,
                                                     GnssObservation::RANGE | GnssObservation::PHASE);
        }
        catch(std::exception &e)
        {
          receivers.at(idRecv)->disable(e.what());
        }
      }
    });

    printPreprocessingInfos("simulation statistics after each step", receivers, !printInfo/*disabledOnly*/, comm);
  }
  catch(std::exception &e)
  {
    GROOPS_RETHROW(e)
  }
}

/***********************************************/<|MERGE_RESOLUTION|>--- conflicted
+++ resolved
@@ -209,7 +209,6 @@
 
             recv->preprocessingInfo("init()");
 
-<<<<<<< HEAD
             auto rotationCrf2Trf = std::bind(&EarthRotation::rotaryMatrix, earthRotation, std::placeholders::_1);
             if(isSimulation)
             {
@@ -222,8 +221,6 @@
                                      useType, ignoreType, GnssObservation::RANGE | GnssObservation::PHASE);
             }
 
-=======
->>>>>>> e0709ed9
             auto enoughEpochs = [&]()
             {
               // count epochs with observations
