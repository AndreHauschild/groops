--- conflicted
+++ resolved
@@ -66,20 +66,6 @@
   Rotary3d rotationCrf2Trf(const Time &time) const; // Inertial system (CRF) -> earth fixed system (TRF).
   void     synchronizeTransceivers(Parallel::CommunicatorPtr comm);
 
-<<<<<<< HEAD
-  void   initParameter            (GnssNormalEquationInfo &normalEquationInfo);
-  Vector aprioriParameter         (const GnssNormalEquationInfo &normalEquationInfo) const;
-  Bool   basicObservationEquations(const GnssNormalEquationInfo &normalEquationInfo, UInt idRecv, UInt idTrans, UInt idEpoch, GnssObservationEquation &eqn) const;
-  void   designMatrix             (const GnssNormalEquationInfo &normalEquationInfo, const GnssObservationEquation &eqn, GnssDesignMatrix &A) const;
-  void   constraintsEpoch         (const GnssNormalEquationInfo &normalEquationInfo, UInt idEpoch, MatrixDistributed &normals, std::vector<Matrix> &n, Double &lPl, UInt &obsCount) const;
-  void   constraints              (const GnssNormalEquationInfo &normalEquationInfo, MatrixDistributed &normals, std::vector<Matrix> &n, Double &lPl, UInt &obsCount) const;
-  Double ambiguityResolve         (const GnssNormalEquationInfo &normalEquationInfo, MatrixDistributed &normals, std::vector<Matrix> &n, Double &lPl, UInt &obsCount,
-                                   const std::vector<Byte> &selectedTransmitters, const std::vector<Byte> &selectedReceivers,
-                                   const std::function<Vector(const_MatrixSliceRef xFloat, MatrixSliceRef W, const_MatrixSliceRef d, Vector &xInt, Double &sigma)> &searchInteger);
-  Double updateParameter          (const GnssNormalEquationInfo &normalEquationInfo, const_MatrixSliceRef x, const_MatrixSliceRef Wz);
-  void   updateCovariance         (const GnssNormalEquationInfo &normalEquationInfo, const MatrixDistributed &covariance);
-  void   writeResults             (const GnssNormalEquationInfo &normalEquationInfo, const std::string &suffix="");
-=======
   void   initParameter               (GnssNormalEquationInfo &normalEquationInfo);
   Vector aprioriParameter            (const GnssNormalEquationInfo &normalEquationInfo) const;
   Bool   basicObservationEquations   (const GnssNormalEquationInfo &normalEquationInfo, UInt idRecv, UInt idTrans, UInt idEpoch, GnssObservationEquation &eqn) const;
@@ -89,11 +75,11 @@
   void   constraintsEpoch            (const GnssNormalEquationInfo &normalEquationInfo, UInt idEpoch, MatrixDistributed &normals, std::vector<Matrix> &n, Double &lPl, UInt &obsCount) const;
   void   constraints                 (const GnssNormalEquationInfo &normalEquationInfo, MatrixDistributed &normals, std::vector<Matrix> &n, Double &lPl, UInt &obsCount) const;
   Double ambiguityResolve            (const GnssNormalEquationInfo &normalEquationInfo, MatrixDistributed &normals, std::vector<Matrix> &n, Double &lPl, UInt &obsCount,
+                                      const std::vector<Byte> &selectedTransmitters, const std::vector<Byte> &selectedReceivers,
                                       const std::function<Vector(const_MatrixSliceRef xFloat, MatrixSliceRef W, const_MatrixSliceRef d, Vector &xInt, Double &sigma)> &searchInteger);
   Double updateParameter             (const GnssNormalEquationInfo &normalEquationInfo, const_MatrixSliceRef x, const_MatrixSliceRef Wz);
   void   updateCovariance            (const GnssNormalEquationInfo &normalEquationInfo, const MatrixDistributed &covariance);
   void   writeResults                (const GnssNormalEquationInfo &normalEquationInfo, const std::string &suffix="");
->>>>>>> 835df207
 
   /** @brief sorted list of used types. */
   std::vector<GnssType> types(const GnssType mask=GnssType::ALL) const;
