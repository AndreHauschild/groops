--- conflicted
+++ resolved
@@ -151,15 +151,11 @@
 
 GnssProcessingStep::State::State(GnssPtr gnss, Parallel::CommunicatorPtr comm) :
   gnss(gnss), normalEquationInfo(gnss->times.size(), gnss->receivers.size(), gnss->transmitters.size(), comm),
-<<<<<<< HEAD
-  changedNormalEquationInfo(TRUE), stations(gnss->receivers.size()) {}
+  changedNormalEquationInfo(TRUE), stations(gnss->receivers.size()), transmitters(gnss->transmitters.size()) {}
 
 /***********************************************/
 
 void GnssProcessingStep::State::decorrelatedDesignMatrix(GnssObservationEquation &eqn, GnssDesignMatrix &B, GnssDesignMatrix &A)
-=======
-  changedNormalEquationInfo(TRUE), sigmaType(gnss->receivers.size()), sigmaFactor(gnss->receivers.size()), sigmaFactorIsl(gnss->transmitters.size())
->>>>>>> da52d4ee
 {
   try
   {
@@ -404,7 +400,7 @@
             }
           } // for(idRecv)
 
-      // inter satellite links
+      // inter-satellite links
       // ---------------------
       if(!constraintsOnly)
         for(UInt idRecv=0; idRecv<gnss->transmitters.size(); idRecv++)
@@ -417,9 +413,10 @@
             {
               if(gnss->basicObservationEquationsIsl(normalEquationInfo, idRecv, idTrans, idEpoch, eqn))
               {
-                A.init(eqn.l);
-                gnss->designMatrixIsl(normalEquationInfo, eqn, A);
-                A.accumulateNormals(normals, n, lPl(0), obsCount);
+                Vector l(1);
+                A.init(eqn.l.rows());
+                gnss->designMatrixIsl(normalEquationInfo, eqn, A); // TODO: check if this needs to be adapted!
+                GnssDesignMatrix::accumulateNormals(A.selectRows(0, l.rows()), l, normals, n, lPl(0), obsCount);
               }
             }
           }
@@ -605,7 +602,7 @@
           for(UInt idTrans=0; idTrans<gnss->transmitters.at(idRecv)->idTransmitterSize(idEpoch); idTrans++)
             if(gnss->basicObservationEquationsIsl(normalEquationInfo, idRecv, idTrans, idEpoch, eqnIsl))
             {
-              A.init(eqnIsl.l);
+              A.init(eqnIsl.l.rows());
               gnss->designMatrixIsl(normalEquationInfo, eqnIsl, A);
               A.transMult(eqnIsl.l-A.mult(n, blockStart, normalEquationInfo.blockCount()-blockStart), n, 0, blockStart);
               A.transMult(-A.mult(monteCarlo, blockStart, blockCount), monteCarlo, 0, blockStart);
@@ -927,7 +924,7 @@
               if(gnss->basicObservationEquationsIsl(normalEquationInfo, idRecv, idTrans, idEpoch, eqn))
               {
                 // setup observation equations
-                A.init(eqn.l);
+                A.init(eqn.l.rows());
                 gnss->designMatrixIsl(normalEquationInfo, eqn, A);
                 Vector We  = eqn.l - A.mult(x); // decorrelated residuals
                 Matrix AWz = A.mult(Wz);        // redundancies
