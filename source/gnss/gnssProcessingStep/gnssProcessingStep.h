--- conflicted
+++ resolved
@@ -68,7 +68,6 @@
   class State
   {
   public:
-<<<<<<< HEAD
     class StationStatistics
     {
     public:
@@ -81,6 +80,18 @@
       StationStatistics() : arOrder(0) {}
     };
 
+    class TransmitterStatistics
+    {
+    public:
+      std::vector<GnssType> sigmaTypes;
+      std::vector<Double>   sigmaFactors; // for each type
+      UInt                  arOrder;
+      std::vector<GnssType> arTypes;
+      std::vector<std::vector<std::vector<Double>>> arProcesses; // for each type, order, order
+
+      TransmitterStatistics() : arOrder(0) {}
+    };
+
     GnssPtr                        gnss;
     GnssNormalEquationInfo         normalEquationInfo;
     Bool                           changedNormalEquationInfo;
@@ -89,18 +100,7 @@
     Vector                         lPl;      // at master (after solve)
     UInt                           obsCount; // at master (after solve)
     std::vector<StationStatistics> stations;
-=======
-    GnssPtr                            gnss;
-    GnssNormalEquationInfo             normalEquationInfo;
-    Bool                               changedNormalEquationInfo;
-    MatrixDistributed                  normals;
-    std::vector<Matrix>                n;        // at master (after solve)
-    Vector                             lPl;      // at master (after solve)
-    UInt                               obsCount; // at master (after solve)
-    std::vector<std::vector<GnssType>> sigmaType;
-    std::vector<std::vector<Double>>   sigmaFactor; // for each receiver and type
-    std::vector<Double>                sigmaFactorIsl; // for each transmitter
->>>>>>> da52d4ee
+    std::vector<TransmitterStatistics> transmitters; // for each transmitter
 
     /** @brief Constructor. */
     State(GnssPtr gnss, Parallel::CommunicatorPtr comm);
