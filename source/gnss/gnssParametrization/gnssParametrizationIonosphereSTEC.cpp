/***********************************************/
/**
* @file gnssParametrizationIonosphereSTEC.cpp
*
* @brief IonosphereSTEC.
* @see GnssParametrization
*
* @author Torsten Mayer-Guerr
* @date 2021-01-23
*
*/
/***********************************************/

#include "base/import.h"
#include "base/planets.h"
#include "config/config.h"
#include "files/fileInstrument.h"
#include "classes/magnetosphere/magnetosphere.h"
#include "gnss/gnssParametrization/gnssParametrizationIonosphereSTEC.h"

/***********************************************/

GnssParametrizationIonosphereSTEC::GnssParametrizationIonosphereSTEC(Config &config)
{
  try
  {
    readConfig(config, "name",                    name,              Config::OPTIONAL, "parameter.STEC", "used for parameter selection");
    readConfig(config, "apply2ndOrderCorrection", apply2ndOrder,     Config::DEFAULT,  "1", "apply ionospheric correction");
    readConfig(config, "apply3rdOrderCorrection", apply3rdOrder,     Config::DEFAULT,  "1", "apply ionospheric correction");
    readConfig(config, "applyBendingCorrection",  applyBending,      Config::DEFAULT,  "1", "apply ionospheric correction");
    readConfig(config, "magnetosphere",           magnetosphere,     Config::MUSTSET,  "",  "");
    readConfig(config, "nameConstraint",          nameConstraint,    Config::OPTIONAL, "constraint.STEC", "used for parameter selection");
    readConfig(config, "sigmaSTEC",               exprSigmaSTEC,     Config::DEFAULT,  "0",  "expr. for sigma [TECU] for STEC constraint, variable E (elevation) available");
    if(isCreateSchema(config)) return;

    apply1stOrder = TRUE;

    // can exprSigmaSTEC be evaluated to a constant?
    // ---------------------------------------------
    VariableList varList;
    varList.undefineVariable("E");
    exprSigmaSTEC->simplify(varList);
    try
    {
      sigmaSTEC = (exprSigmaSTEC->evaluate(varList) > 0);
    }
    catch(std::exception &/*e*/)
    {
      sigmaSTEC = -1;
    }
  }
  catch(std::exception &e)
  {
    GROOPS_RETHROW(e)
  }
}

/***********************************************/

void GnssParametrizationIonosphereSTEC::init(Gnss *gnss, Parallel::CommunicatorPtr comm)
{
  try
  {
    this->gnss = gnss;
    estimateSTEC    = TRUE;
    applyConstraint = FALSE;

    if(sigmaSTEC > 0) // sigmaSTEC is constant -> fast version
    {
      for(UInt idEpoch=0; idEpoch<gnss->times.size(); idEpoch++)
        for(auto recv : gnss->receivers)
          if(recv->isMyRank() && recv->useable(idEpoch))
            for(UInt idTrans=0; idTrans<recv->idTransmitterSize(idEpoch); idTrans++)
              if(recv->observation(idTrans, idEpoch))
                recv->observation(idTrans, idEpoch)->sigmaSTEC = sigmaSTEC;
    }
    else if(sigmaSTEC) // sigmaSTEC is expression
    {
      logStatus<<"compute STEC accuracy"<<Log::endl;
      VariableList varList;
      Log::Timer timer(gnss->times.size());
      for(UInt idEpoch=0; idEpoch<gnss->times.size(); idEpoch++)
      {
        timer.loopStep(idEpoch);
        for(auto recv : gnss->receivers)
          if(recv->isMyRank() && recv->useable(idEpoch))
            for(UInt idTrans=0; idTrans<recv->idTransmitterSize(idEpoch); idTrans++)
              if(recv->observation(idTrans, idEpoch))
              {
                GnssObservationEquation eqn(*recv->observation(idTrans, idEpoch), *recv, *gnss->transmitters.at(idTrans), gnss->funcRotationCrf2Trf,
                                            nullptr/*reduceModels*/, idEpoch, FALSE/*decorrelate*/, {}/*types*/);
                varList.setVariable("E", eqn.elevationRecvLocal);
                recv->observation(idTrans, idEpoch)->sigmaSTEC = exprSigmaSTEC->evaluate(varList);
              } // for(recv, trans)
      } // for(idEpoch)
      Parallel::barrier(comm);
      timer.loopEnd();
    } // if(isSigmaSTEC)
  }
  catch(std::exception &e)
  {
    GROOPS_RETHROW(e)
  }
}

/***********************************************/

void GnssParametrizationIonosphereSTEC::initParameter(GnssNormalEquationInfo &normalEquationInfo)
{
  try
  {
    estimateSTEC    = isEnabled(normalEquationInfo, name);
    applyConstraint = FALSE;
    if(!estimateSTEC)
      return;
    applyConstraint = isEnabled(normalEquationInfo, nameConstraint) && sigmaSTEC;

    UInt count = 0;
    for(auto recv : gnss->receivers)
      if(recv->isMyRank())
        for(UInt idEpoch : normalEquationInfo.idEpochs)
          for(UInt idTrans=0; idTrans<recv->idTransmitterSize(idEpoch); idTrans++)
            if(recv->observation(idTrans, idEpoch))
              count++;
    Parallel::reduceSum(count, 0, normalEquationInfo.comm);
    logInfo<<count%"%9i "s<<(applyConstraint ? "constrained " : "")<<"STEC parameters (preeliminated)"s<<Log::endl;
  }
  catch(std::exception &e)
  {
    GROOPS_RETHROW(e)
  }
}

/***********************************************/

void GnssParametrizationIonosphereSTEC::observationCorrections(GnssObservationEquation &eqn) const
{
  try
  {
    const Double STEC = eqn.STEC;

    // ionospheric correction, notation see:
    // Fritsche, M., R. Dietrich, C. Knoefel, A. Ruelke, S. Vey, M. Rothacher, and P. Steigenberger (2005),
    // Impact of higher-order ionospheric terms on GPS estimates,
    // Geophys. Res. Lett., 32, L23311, doi:10.1029/2005GL024342.
    // ----------------------------------------------------------
    // second order magnetic effect
    constexpr Double   radiusIono  = 6371e3+450e3;                          // single layer ionosphere in 450 km
    const     Double   rRecv       = std::min(eqn.posRecv.r(), radiusIono); // LEO satellites flying possibly higher
    const     Vector3d k           = normalize(eqn.posRecv-eqn.posTrans);   // direction from transmitter
    const     Double   rk          = inner(eqn.posRecv, k);
    const     Vector3d piercePoint = eqn.posRecv - (std::sqrt(rk*rk+radiusIono*radiusIono-rRecv*rRecv)+rk) * k;
    const     Rotary3d rotEarth    = Planets::celestial2TerrestrialFrame(eqn.timeRecv);
    const     Vector3d b           = rotEarth.inverseRotate(magnetosphere->magenticFieldVector(eqn.timeRecv, rotEarth.rotate(piercePoint))); // magentic field vector in CRF
    const     Double   s           = 1e16*7527.*LIGHT_VELOCITY*inner(b, k);
    // third order
    constexpr Double r = 1e16*(2437 * 0.66 * (20.-6.)/(4.55-1.38)*1e-6) * 1e16;
    // bending
    constexpr Double HF2     = 70;                                                                           // F2 layer scale height
    const     Double hmF2    = std::max(350e3, eqn.posRecv.r() - DEFAULT_R + 50e3)/1000;                     // single layer ionosphere in 350 km or 50 km above satellite
    const     Double bending =  7.5*1e31*std::exp(-2.13*eqn.elevationRecvLocal)/(HF2*std::pow(hmF2, 0.125))  // Bending, Hoque and Jakowski 2008, approx formula
                             + -Ionosphere::Ap*0.1108*1e16*std::exp(-2.1844*eqn.elevationRecvLocal)/(HF2*std::pow(hmF2, 0.3));  // + TEC difference bending effect, Hoque and Jakowski 2008

    eqn.B = Vector(eqn.types.size());
    for(UInt i=0; i<eqn.types.size(); i++)
    {
      const Double f1 = eqn.types.at(i).frequency();
      const Double f2 = f1*f1;
      const Double f3 = f1*f2;
      const Double f4 = f1*f3;

      // phase observations
      if(eqn.types.at(i) == GnssType::PHASE)
      {
        if(apply1stOrder) eqn.l(i)   -= -Ionosphere::Ap/f2 * STEC;     // 1. order ionosphere correction (in terms of TEC)
        if(apply1stOrder) eqn.B(i,0) += -Ionosphere::Ap/f2;
        if(apply2ndOrder) eqn.l(i)   -= -s/2/f3 * STEC;                // 2. order ionosphere correction (in terms of TEC)
        if(apply2ndOrder) eqn.B(i,0) += -s/2/f3;
        if(apply3rdOrder) eqn.l(i)   -= -r/3/f4 * std::pow(STEC, 2);   // 3. order ionosphere correction (in terms of TEC)
        if(apply3rdOrder) eqn.B(i,0) += -r/3/f4 * 2*STEC;
        if(applyBending)  eqn.l(i)   -=  bending/f4*std::pow(STEC, 2); // Bending, Hoque and Jakowski 2008, approx formula
        if(applyBending)  eqn.B(i,0) +=  bending/f4 * 2*STEC;
      }

      // range observations
      if(eqn.types.at(i) == GnssType::RANGE)
      {
        if(apply1stOrder) eqn.l(i)   -= Ionosphere::Ap/f2 * STEC; // 1. order ionosphere correction (in terms of TEC)
        if(apply1stOrder) eqn.B(i,0) += Ionosphere::Ap/f2;
        if(apply2ndOrder) eqn.l(i)   -= s/f3  * STEC;             // 2. order ionosphere correction (in terms of TEC)
        if(apply2ndOrder) eqn.B(i,0) += s/f3;
        if(apply3rdOrder) eqn.l(i)   -= r/f4 * std::pow(STEC, 2); // 3. order ionosphere correction (in terms of TEC)
        if(apply3rdOrder) eqn.B(i,0) += r/f4 * 2*STEC;
      }
    }
    copy(eqn.B, eqn.A.column(GnssObservationEquation::idxSTEC));
    if(!estimateSTEC)
      eqn.B = Vector();

    // add additional constraining equation
    // ------------------------------------
    if(applyConstraint && (eqn.sigmaSTEC > 0) && !std::isnan(eqn.sigmaSTEC))
    {
      // extend l, A, and B by one row
      for(Matrix &A : std::vector<std::reference_wrapper<Matrix>>{eqn.l, eqn.A, eqn.B})
      {
        const Matrix A0 = A;
        A = Matrix(A0.rows()+1, A0.columns());
        copy(A0, A.row(0, A0.rows()));
      }

<<<<<<< HEAD
      // elevation-weighted sigma
      Double a = 0.1;
      Double b = 2.0;
      Double sinE = sin(eqn.elevationRecvLocal>1*DEG2RAD? eqn.elevationRecvLocal : 1.0);
      Double sigma = sigmaSTEC*(a+(1-a)/pow(sinE,b));

      // constrain STEC
      eqn.l(eqn.l.rows()-1)    = -eqn.dSTEC/sigma; // constrain towards zero (0-x0)
      eqn.B(eqn.B.rows()-1, 0) =  1./sigma;        // in TECU
=======
      // constrain STEC;
      eqn.l(eqn.l.rows()-1)    = -eqn.dSTEC/eqn.sigmaSTEC; // constrain towards zero (0-f(x0))
      eqn.B(eqn.B.rows()-1, 0) =  1./eqn.sigmaSTEC;        // in TECU
>>>>>>> fb06d7c7
    }
  }
  catch(std::exception &e)
  {
    GROOPS_RETHROW(e)
  }
}

/***********************************************/<|MERGE_RESOLUTION|>--- conflicted
+++ resolved
@@ -209,21 +209,9 @@
         copy(A0, A.row(0, A0.rows()));
       }
 
-<<<<<<< HEAD
-      // elevation-weighted sigma
-      Double a = 0.1;
-      Double b = 2.0;
-      Double sinE = sin(eqn.elevationRecvLocal>1*DEG2RAD? eqn.elevationRecvLocal : 1.0);
-      Double sigma = sigmaSTEC*(a+(1-a)/pow(sinE,b));
-
-      // constrain STEC
-      eqn.l(eqn.l.rows()-1)    = -eqn.dSTEC/sigma; // constrain towards zero (0-x0)
-      eqn.B(eqn.B.rows()-1, 0) =  1./sigma;        // in TECU
-=======
       // constrain STEC;
       eqn.l(eqn.l.rows()-1)    = -eqn.dSTEC/eqn.sigmaSTEC; // constrain towards zero (0-f(x0))
       eqn.B(eqn.B.rows()-1, 0) =  1./eqn.sigmaSTEC;        // in TECU
->>>>>>> fb06d7c7
     }
   }
   catch(std::exception &e)
