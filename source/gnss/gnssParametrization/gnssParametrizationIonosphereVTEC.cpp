--- conflicted
+++ resolved
@@ -23,7 +23,6 @@
 {
   try
   {
-<<<<<<< HEAD
     readConfig(config, "name",            name,                    Config::OPTIONAL, "parameter.VTEC", "");
     readConfig(config, "selectReceivers", selectReceivers,         Config::MUSTSET,   R"(["all"])", "");
     readConfig(config, "outputfileVTEC",  fileNameVTEC,            Config::OPTIONAL, "output/vtec_{loopTime:%D}.{station}.dat", "variable {station} available, columns: MJD, VTEC, north gradient, east gradient");
@@ -31,15 +30,7 @@
     readConfig(config, "mapH",            mapH,                    Config::DEFAULT,  "506.7e3",    "constant of MSLM mapping function");
     readConfig(config, "mapAlpha",        mapAlpha,                Config::DEFAULT,  "0.9782",     "constant of MSLM mapping function");
     readConfig(config, "gradient",        parametrizationGradient, Config::DEFAULT,  "",           "parametrization of north and east gradients");
-=======
-    readConfig(config, "name",              name,              Config::OPTIONAL, "parameter.VTEC", "");
-    readConfig(config, "selectReceivers",   selectReceivers,   Config::MUSTSET,   R"(["all"])", "");
-    readConfig(config, "outputfileVTEC",    fileNameVTEC,      Config::OPTIONAL, "output/vtec_{loopTime:%D}.{station}.dat", "variable {station} available");
-    readConfig(config, "mapR",              mapR,              Config::DEFAULT,  "6371e3",     "constant of MSLM mapping function");
-    readConfig(config, "mapH",              mapH,              Config::DEFAULT,  "506.7e3",    "constant of MSLM mapping function");
-    readConfig(config, "mapAlpha",          mapAlpha,          Config::DEFAULT,  "0.9782",     "constant of MSLM mapping function");
     readConfig(config, "VTEC0",             VTEC0,             Config::DEFAULT,  "0",  "VTEC [TECU] for a-priori (0 = not applied)");
->>>>>>> 760ced23
     if(isCreateSchema(config)) return;
   }
   catch(std::exception &e)
