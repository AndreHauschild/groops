/***********************************************/
/**
* @file treeElementFileName.cpp
*
* @brief Element with file selector.
*
* @author Torsten Mayer-Guerr
* @author Sebastian Strasser
* @date 2006-06-10
*/
/***********************************************/

#include <QtDebug>
#include <QHBoxLayout>
#include <QPushButton>
#include <QFileDialog>
#include "base/importGroops.h"
#include "tree/tree.h"
#include "tree/treeElement.h"
#include "tree/treeElementComplex.h"
#include "tree/treeElementGlobal.h"
#include "tree/treeElementFileName.h"

/***********************************************/

TreeElementFileName::TreeElementFileName(Tree *tree, TreeElementComplex *parentElement, XsdElementPtr xsdElement,
                                         const QString &defaultOverride, XmlNodePtr xmlNode, bool fillWithDefaults)
  : TreeElementSimple(tree, parentElement, xsdElement, defaultOverride, xmlNode, fillWithDefaults)
{
}

/***********************************************/

QWidget *TreeElementFileName::createEditor()
{
  try
  {
    // create layout
    QWidget *layoutWidget = new QWidget(tree);
    QHBoxLayout *layout   = new QHBoxLayout(layoutWidget);
    layout->setContentsMargins(0, 0, 0, 0);

    // create ComboBox
    QComboBox *comboBox = createComboBox(true);
    layout->addWidget(comboBox);
    layoutWidget->setFocusProxy(comboBox);

    // create FileSelector Button
    openFileButton = new QPushButton(layoutWidget);
    openFileButton->setIcon(QIcon(":/icons/scalable/document-open.svg"));
<<<<<<< HEAD
    layout->addWidget(openFileButton);
=======
    openFolderButton = new QPushButton(layoutWidget);
    openFolderButton->setIcon(QIcon(":/icons/scalable/folder.svg"));
    layout->addWidget( openFileButton   );
    layout->addWidget( openFolderButton );
>>>>>>> cc1efa7e
    // signals and slots connections
    connect(openFileButton,   SIGNAL(clicked()), this, SLOT(openFileClicked()));
    connect(openFolderButton, SIGNAL(clicked()), this, SLOT(openFolderClicked()));

    return layoutWidget;
  }
  catch(std::exception &e)
  {
    GROOPS_RETHROW(e);
  }
}

/***********************************************/

void TreeElementFileName::interact()
{
  openFileClicked();
}

/***********************************************/

void TreeElementFileName::openFileClicked()
{
  try
  {
    // if directory doesn't exist, repeatedly go up one directory until it exists
    QFileInfo startFile(tree->addWorkingDirectory(selectedResult()));
    while(!startFile.isFile() && !startFile.absoluteDir().exists() && !startFile.absoluteDir().isRoot())
    {
      QString dir = startFile.absolutePath();
      dir.truncate(dir.lastIndexOf("/")+1);
      startFile = QFileInfo(dir + startFile.fileName());
    }

    // lambda to replace beginning part of path with global variable
    auto replaceByVariable = [&](QString path, QString &variable, QString &parsedVariable)
    {
      const VariableList &varList = tree->elementGlobal->variableList();
      for(int i=_valueCount; i<_valueList.size(); i++) // all possible links
      {
        QString parsed = parseExpression("{"+_valueList.at(i)+"}", varList);
        if(path.startsWith(parsed) && (parsed.size() > parsedVariable.size()))
        {
          variable = "{"+_valueList.at(i)+"}";
          parsedVariable = parsed;
        }
      }
    };

    // possible to add several elements?
    if(elementAdd())
    {
      QStringList files = QFileDialog::getOpenFileNames(openFileButton, name(), startFile.absoluteFilePath());
      if(files.size()==0)
        return;

      QString lastFile = tree->stripWorkingDirectory(files.last());
      QString variable;
      QString parsedVariable;
      replaceByVariable(lastFile, variable, parsedVariable);

      for(int i=0; i<files.size()-1; i++)
      {
        XmlNodePtr xmlNode = createXmlTree(true);
        if(!(xmlNode && parentElement))
          continue;
        xmlNode->setText(variable+tree->stripWorkingDirectory(files[i]).mid(parsedVariable.size()));
        parentElement->addChild(this, type(), xmlNode);
      }
      changeSelectedValue(variable+lastFile.mid(parsedVariable.size()));
    }
    else
    {
      // File Selector Dialog
      QString selectedPath = QFileDialog::getSaveFileName(openFileButton, name(), startFile.absoluteFilePath(), "", nullptr, QFileDialog::DontConfirmOverwrite);
      if(!selectedPath.isEmpty())
      {
        selectedPath = tree->stripWorkingDirectory(selectedPath);
        QString variable;
        QString parsedVariable;
        replaceByVariable(selectedPath, variable, parsedVariable);
        changeSelectedValue(variable+selectedPath.mid(parsedVariable.size()));
      }
    }
  }
  catch(std::exception &e)
  {
    GROOPS_RETHROW(e);
  }
}

/***********************************************/

void TreeElementFileName::openFolderClicked()
{
  try
  {
    QFileInfo startFile(tree->addXmlDirectory(selectedResult()));

    // if directory doesn't exist, repeatedly go up one directory until it exists
    while(!startFile.isFile() && !startFile.absoluteDir().exists() && !startFile.absoluteDir().isRoot())
    {
      QString dir = startFile.absolutePath();
      dir.truncate(dir.lastIndexOf("/")+1);
      startFile = QFileInfo(dir + startFile.fileName());
    }

    // lambda to replace beginning part of path with global variable
    auto replaceByVariable = [&](QString path, QString &variable, QString &parsedVariable)
    {
      for(int i = valueCount(); i < valueList().size(); i++)
      {
        QString parsed = parseExpression(valueList().at(i));
        if(path.startsWith(parsed) && parsed.count() > parsedVariable.count())
        {
          variable = "{"+valueList().at(i)+"}";
          parsedVariable = parsed;
        }
      }
    };

    // possible to add several elements?
    if(elementAdd())
    {
      QStringList files;
      files.append(QFileDialog::getExistingDirectory(openFileButton, name(), startFile.absoluteFilePath()));
      if(files.size()==0)
        return;

      QString lastFile = tree->stripXmlDirectory(files.last());
      QString variable;
      QString parsedVariable;
      replaceByVariable(lastFile, variable, parsedVariable);

      for(int i=0; i<files.size()-1; i++)
      {
        XmlNodePtr xmlNode = getXML(true);
        if(!(xmlNode && parentElement))
          continue;
        xmlNode->setText(variable+tree->stripXmlDirectory(files[i]).mid(parsedVariable.count()));
        parentElement->addChild(this, type(), xmlNode);
      }
      changeSelectedValue(variable+lastFile.mid(parsedVariable.count()));
    }
    else
    {
      // File Selector Dialog
      QString selectedPath = QFileDialog::getSaveFileName(openFileButton, name(), startFile.absoluteFilePath(), "", nullptr, QFileDialog::DontConfirmOverwrite);
      if(!selectedPath.isEmpty())
      {
        selectedPath = tree->stripXmlDirectory(selectedPath);
        QString variable;
        QString parsedVariable;
        replaceByVariable(selectedPath, variable, parsedVariable);
        changeSelectedValue(variable+selectedPath.mid(parsedVariable.count()));
      }
    }
  }
  catch(std::exception &e)
  {
    GROOPS_RETHROW(e);
  }
}
/***********************************************/<|MERGE_RESOLUTION|>--- conflicted
+++ resolved
@@ -48,14 +48,8 @@
     // create FileSelector Button
     openFileButton = new QPushButton(layoutWidget);
     openFileButton->setIcon(QIcon(":/icons/scalable/document-open.svg"));
-<<<<<<< HEAD
     layout->addWidget(openFileButton);
-=======
-    openFolderButton = new QPushButton(layoutWidget);
-    openFolderButton->setIcon(QIcon(":/icons/scalable/folder.svg"));
-    layout->addWidget( openFileButton   );
-    layout->addWidget( openFolderButton );
->>>>>>> cc1efa7e
+    
     // signals and slots connections
     connect(openFileButton,   SIGNAL(clicked()), this, SLOT(openFileClicked()));
     connect(openFolderButton, SIGNAL(clicked()), this, SLOT(openFolderClicked()));
