--- conflicted
+++ resolved
@@ -48,14 +48,9 @@
     // create FileSelector Button
     openFileButton = new QPushButton(layoutWidget);
     openFileButton->setIcon(QIcon(":/icons/scalable/document-open.svg"));
-<<<<<<< HEAD
-    layout->addWidget(openFileButton);
-=======
-    openFolderButton = new QPushButton(layoutWidget);
     openFolderButton->setIcon(QIcon(":/icons/scalable/folder.svg"));
     layout->addWidget( openFileButton   );
     layout->addWidget( openFolderButton );
->>>>>>> 4e2d0603
     // signals and slots connections
     connect(openFileButton,   SIGNAL(clicked()), this, SLOT(openFileClicked()));
     connect(openFolderButton, SIGNAL(clicked()), this, SLOT(openFolderClicked()));
@@ -219,4 +214,76 @@
     GROOPS_RETHROW(e);
   }
 }
+/***********************************************/
+
+void TreeElementFileName::openFolderClicked()
+{
+  try
+  {
+    QFileInfo startFile(tree->addXmlDirectory(selectedResult()));
+
+    // if directory doesn't exist, repeatedly go up one directory until it exists
+    while(!startFile.isFile() && !startFile.absoluteDir().exists() && !startFile.absoluteDir().isRoot())
+    {
+      QString dir = startFile.absolutePath();
+      dir.truncate(dir.lastIndexOf("/")+1);
+      startFile = QFileInfo(dir + startFile.fileName());
+    }
+
+    // lambda to replace beginning part of path with global variable
+    auto replaceByVariable = [&](QString path, QString &variable, QString &parsedVariable)
+    {
+      for(int i = valueCount(); i < valueList().size(); i++)
+      {
+        QString parsed = parseExpression(valueList().at(i));
+        if(path.startsWith(parsed) && parsed.count() > parsedVariable.count())
+        {
+          variable = "{"+valueList().at(i)+"}";
+          parsedVariable = parsed;
+        }
+      }
+    };
+
+    // possible to add several elements?
+    if(elementAdd())
+    {
+      QStringList files;
+      files.append(QFileDialog::getExistingDirectory(openFileButton, name(), startFile.absoluteFilePath()));
+      if(files.size()==0)
+        return;
+
+      QString lastFile = tree->stripXmlDirectory(files.last());
+      QString variable;
+      QString parsedVariable;
+      replaceByVariable(lastFile, variable, parsedVariable);
+
+      for(int i=0; i<files.size()-1; i++)
+      {
+        XmlNodePtr xmlNode = getXML(true);
+        if(!(xmlNode && parentElement))
+          continue;
+        xmlNode->setText(variable+tree->stripXmlDirectory(files[i]).mid(parsedVariable.count()));
+        parentElement->addChild(this, type(), xmlNode);
+      }
+      changeSelectedValue(variable+lastFile.mid(parsedVariable.count()));
+    }
+    else
+    {
+      // File Selector Dialog
+      QString selectedPath = QFileDialog::getSaveFileName(openFileButton, name(), startFile.absoluteFilePath(), "", nullptr, QFileDialog::DontConfirmOverwrite);
+      if(!selectedPath.isEmpty())
+      {
+        selectedPath = tree->stripXmlDirectory(selectedPath);
+        QString variable;
+        QString parsedVariable;
+        replaceByVariable(selectedPath, variable, parsedVariable);
+        changeSelectedValue(variable+selectedPath.mid(parsedVariable.count()));
+      }
+    }
+  }
+  catch(std::exception &e)
+  {
+    GROOPS_RETHROW(e);
+  }
+}
 /***********************************************/