/***********************************************/
/**
* @file treeElementFileName.cpp
*
* @brief Element with file selector.
*
* @author Torsten Mayer-Guerr
* @author Sebastian Strasser
* @date 2006-06-10
*/
/***********************************************/

#include <QtDebug>
#include <QHBoxLayout>
#include <QPushButton>
#include <QFileDialog>
#include "base/importGroops.h"
#include "tree/tree.h"
#include "tree/treeElement.h"
#include "tree/treeElementComplex.h"
#include "tree/treeElementGlobal.h"
#include "tree/treeElementFileName.h"

/***********************************************/

TreeElementFileName::TreeElementFileName(Tree *tree, TreeElementComplex *parentElement, XsdElementPtr xsdElement,
                                         const QString &defaultOverride, XmlNodePtr xmlNode, bool fillWithDefaults)
  : TreeElementSimple(tree, parentElement, xsdElement, defaultOverride, xmlNode, fillWithDefaults)
{
}

/***********************************************/

QWidget *TreeElementFileName::createEditor()
{
  try
  {
    // create layout
    QWidget *layoutWidget = new QWidget(tree);
    QHBoxLayout *layout   = new QHBoxLayout(layoutWidget);
    layout->setContentsMargins(0, 0, 0, 0);

    // create ComboBox
    QComboBox *comboBox = createComboBox(true);
    layout->addWidget(comboBox);
    layoutWidget->setFocusProxy(comboBox);

    // create FileSelector Button
    openFileButton = new QPushButton(layoutWidget);
    openFileButton->setIcon(QIcon(":/icons/scalable/document-open.svg"));
    openFolderButton = new QPushButton(layoutWidget);
    openFolderButton->setIcon(QIcon(":/icons/scalable/folder.svg"));
    layout->addWidget( openFileButton   );
    layout->addWidget( openFolderButton );
    // signals and slots connections
    connect(openFileButton,   SIGNAL(clicked()), this, SLOT(openFileClicked()));
    connect(openFolderButton, SIGNAL(clicked()), this, SLOT(openFolderClicked()));

    return layoutWidget;
  }
  catch(std::exception &e)
  {
    GROOPS_RETHROW(e);
  }
}

/***********************************************/

void TreeElementFileName::interact()
{
  openFileClicked();
}

/***********************************************/

void TreeElementFileName::openFileClicked()
{
  try
  {
    // if directory doesn't exist, repeatedly go up one directory until it exists
    QFileInfo startFile(tree->addWorkingDirectory(selectedResult()));
    while(!startFile.isFile() && !startFile.absoluteDir().exists() && !startFile.absoluteDir().isRoot())
    {
      QString dir = startFile.absolutePath();
      dir.truncate(dir.lastIndexOf("/")+1);
      startFile = QFileInfo(dir + startFile.fileName());
    }

    // lambda to replace beginning part of path with global variable
    auto replaceByVariable = [&](QString path, QString &variable, QString &parsedVariable)
    {
      for(int i=_valueCount; i<_valueList.size(); i++) // all possible links
      {
        QString parsed = parseExpression("{"+_valueList.at(i)+"}", varList);
        if(path.startsWith(parsed) && (parsed.size() > parsedVariable.size()))
        {
          variable = "{"+_valueList.at(i)+"}";
          parsedVariable = parsed;
        }
      }
    };

    // possible to add several elements?
    if(elementAdd())
    {
      QStringList files = QFileDialog::getOpenFileNames(openFileButton, name(), startFile.absoluteFilePath());
      if(files.size()==0)
        return;

      QString lastFile = tree->stripWorkingDirectory(files.last());
      QString variable;
      QString parsedVariable;
      replaceByVariable(lastFile, variable, parsedVariable);

      for(int i=0; i<files.size()-1; i++)
      {
        XmlNodePtr xmlNode = createXmlTree(true);
        if(!(xmlNode && parentElement))
          continue;
        xmlNode->setText(variable+tree->stripWorkingDirectory(files[i]).mid(parsedVariable.size()));
        parentElement->addChild(this, type(), "", xmlNode);
      }
      changeSelectedValue(variable+lastFile.mid(parsedVariable.size()));
    }
    else
    {
      // File Selector Dialog
      QString selectedPath = QFileDialog::getSaveFileName(openFileButton, name(), startFile.absoluteFilePath(), "", nullptr, QFileDialog::DontConfirmOverwrite);
      if(!selectedPath.isEmpty())
      {
        selectedPath = tree->stripWorkingDirectory(selectedPath);
        QString variable;
        QString parsedVariable;
        replaceByVariable(selectedPath, variable, parsedVariable);
        changeSelectedValue(variable+selectedPath.mid(parsedVariable.size()));
      }
    }
  }
  catch(std::exception &e)
  {
    GROOPS_RETHROW(e);
  }
}

/***********************************************/

void TreeElementFileName::openFolderClicked()
{
  try
  {
    QFileInfo startFile(tree->addWorkingDirectory(selectedResult()));

    // if directory doesn't exist, repeatedly go up one directory until it exists
    while(!startFile.isFile() && !startFile.absoluteDir().exists() && !startFile.absoluteDir().isRoot())
    {
      QString dir = startFile.absolutePath();
      dir.truncate(dir.lastIndexOf("/")+1);
      startFile = QFileInfo(dir + startFile.fileName());
    }

    // lambda to replace beginning part of path with global variable
    auto replaceByVariable = [&](QString path, QString &variable, QString &parsedVariable)
    {
      for(int i=_valueCount; i<_valueList.size(); i++) // all possible links
      {
        QString parsed = parseExpression("{"+_valueList.at(i)+"}", varList);
<<<<<<< HEAD
        if(path.startsWith(parsed) && parsed.count() > parsedVariable.count())
=======
        if(path.startsWith(parsed) && (parsed.size() > parsedVariable.size()))
>>>>>>> 1f0bd406
        {
          variable = "{"+_valueList.at(i)+"}";
          parsedVariable = parsed;
        }
      }
    };

    // possible to add several elements?
    if(elementAdd())
    {
      QStringList files;
      files.append(QFileDialog::getExistingDirectory(openFileButton, name(), startFile.absoluteFilePath()));
      if(files.size()==0)
        return;

      QString lastFile = tree->stripWorkingDirectory(files.last());
      QString variable;
      QString parsedVariable;
      replaceByVariable(lastFile, variable, parsedVariable);

      for(int i=0; i<files.size()-1; i++)
      {
        XmlNodePtr xmlNode = createXmlTree(true);
        if(!(xmlNode && parentElement))
          continue;
        xmlNode->setText(variable+tree->stripWorkingDirectory(files[i]).mid(parsedVariable.size()));
        parentElement->addChild(this, type(), "", xmlNode);
      }
<<<<<<< HEAD
      changeSelectedValue(variable+lastFile.mid(parsedVariable.count()));
=======
      changeSelectedValue(variable+lastFile.mid(parsedVariable.size()));
>>>>>>> 1f0bd406
    }
    else
    {
      // File Selector Dialog
      QString selectedPath = QFileDialog::getSaveFileName(openFileButton, name(), startFile.absoluteFilePath(), "", nullptr, QFileDialog::DontConfirmOverwrite);
      if(!selectedPath.isEmpty())
      {
        selectedPath = tree->stripWorkingDirectory(selectedPath);
        QString variable;
        QString parsedVariable;
        replaceByVariable(selectedPath, variable, parsedVariable);
        changeSelectedValue(variable+selectedPath.mid(parsedVariable.count()));
      }
    }
  }
  catch(std::exception &e)
  {
    GROOPS_RETHROW(e);
  }
}

/***********************************************/<|MERGE_RESOLUTION|>--- conflicted
+++ resolved
@@ -164,11 +164,7 @@
       for(int i=_valueCount; i<_valueList.size(); i++) // all possible links
       {
         QString parsed = parseExpression("{"+_valueList.at(i)+"}", varList);
-<<<<<<< HEAD
-        if(path.startsWith(parsed) && parsed.count() > parsedVariable.count())
-=======
         if(path.startsWith(parsed) && (parsed.size() > parsedVariable.size()))
->>>>>>> 1f0bd406
         {
           variable = "{"+_valueList.at(i)+"}";
           parsedVariable = parsed;
@@ -197,11 +193,7 @@
         xmlNode->setText(variable+tree->stripWorkingDirectory(files[i]).mid(parsedVariable.size()));
         parentElement->addChild(this, type(), "", xmlNode);
       }
-<<<<<<< HEAD
-      changeSelectedValue(variable+lastFile.mid(parsedVariable.count()));
-=======
       changeSelectedValue(variable+lastFile.mid(parsedVariable.size()));
->>>>>>> 1f0bd406
     }
     else
     {
